--- conflicted
+++ resolved
@@ -20,10 +20,7 @@
   - twine==3.7.1
   - wheel==0.37.0
   - jupyterlab
-<<<<<<< HEAD
   - fbprophet
-=======
   - s3fs
->>>>>>> 329f06d9
   - scikit-optimize
   - pyarrow