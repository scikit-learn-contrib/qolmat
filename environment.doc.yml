--- conflicted
+++ resolved
@@ -8,12 +8,7 @@
     - sphinx=4.3.2
     - sphinx-gallery=0.10.1
     - sphinx_rtd_theme=1.0.0
-<<<<<<< HEAD
-    - sphinx_markdown_tables==0.0.17
-    - typing_extensions=4.0.1
-=======
     - typing_extensions=4.0.1
     - pip
     - pip:
-      - sphinx-markdown-tables==0.0.17
->>>>>>> 3c501626
+      - sphinx-markdown-tables==0.0.17