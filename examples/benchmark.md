--- conflicted
+++ resolved
@@ -166,11 +166,7 @@
     # "OU": imputer_ou,
     "TSOU": imputer_tsou,
     "TSMLE": imputer_tsmle,
-<<<<<<< HEAD
-    # "RPCA": imputer_rpca,
-=======
     "RPCA": imputer_rpca,
->>>>>>> 28099889
     # "RPCA_opti": imputer_rpca,
     # "RPCA_opticw": imputer_rpca_opti2,
     # "locf": imputer_locf,
@@ -206,11 +202,7 @@
     dict_config_opti=dict_config_opti,
 )
 results = comparison.compare(df_data)
-<<<<<<< HEAD
-results
-=======
 results.style.highlight_min(color="lightgreen", axis=1)
->>>>>>> 28099889
 ```
 
 ```python
