from functools import partial
from typing import Any, Callable, Dict, List, Optional

import numpy as np
import pandas as pd

from qolmat.benchmark import cross_validation, metrics, utils
from qolmat.benchmark.missing_patterns import _HoleGenerator


class Comparator:
    """
    This class implements a comparator for evaluating different imputation methods.

    Parameters
    ----------
    dict_models: Dict[str, any]
        dictionary of imputation methods
    selected_columns: List[str]
        list of column's names selected (all with at least one null value will be imputed)
    columnwise_evaluation : Optional[bool], optional
        whether the metric should be calculated column-wise or not, by default False
    dict_config_opti: Optional[Dict[str, Dict[str, Union[str, float, int]]]] = {}
        dictionary of search space for each implementation method. By default, the value is set to
        {}.
    n_calls_opt: int = 10
        number of calls of the optimization algorithm
        10.
    """

    dict_metrics: Dict[str, Callable] = {
        "mse": metrics.mean_squared_error,
        "rmse": metrics.root_mean_squared_error,
        "mae": metrics.mean_absolute_error,
        "wmape": metrics.weighted_mean_absolute_percentage_error,
<<<<<<< HEAD
        "wasser": metrics.wasser_distance,
        "KL": metrics.kl_divergence_columnwise,
=======
        "wasserstein_columnwise": partial(metrics.wasserstein_distance, method="columnwise"),
        "KL_columnwise": partial(metrics.kl_divergence, method="columnwise"),
        "KL_gaussian": partial(metrics.kl_divergence, method="gaussian"),
>>>>>>> d950bbfc
        "ks_test": metrics.kolmogorov_smirnov_test,
        "correlation_diff": metrics.mean_difference_correlation_matrix_numerical_features,
        "pairwise_dist": metrics.sum_pairwise_distances,
        "energy": metrics.sum_energy_distances,
        "frechet": metrics.frechet_distance,
    }

    def __init__(
        self,
        dict_models: Dict[str, Any],
        selected_columns: List[str],
        generator_holes: _HoleGenerator,
        metrics: List = ["mae", "wmape", "KL_columnwise"],
        dict_config_opti: Optional[Dict[str, Any]] = {},
        n_calls_opt: int = 10,
    ):
        self.dict_imputers = dict_models
        self.selected_columns = selected_columns
        self.generator_holes = generator_holes
        self.metrics = metrics
        self.dict_config_opti = dict_config_opti
        self.n_calls_opt = n_calls_opt

    def get_errors(
        self,
        df_origin: pd.DataFrame,
        df_imputed: pd.DataFrame,
        df_mask: pd.DataFrame,
    ) -> pd.DataFrame:
        """Functions evaluating the reconstruction's quality

        Parameters
        ----------
        signal_ref : pd.DataFrame
            reference/orginal signal
        signal_imputed : pd.DataFrame
            imputed signal

        Returns
        -------
        dictionary
            dictionay of results obtained via different metrics
        """
        dict_errors = {}
        for name_metric in self.metrics:
            dict_errors[name_metric] = Comparator.dict_metrics[name_metric](
                df_origin, df_imputed, df_mask
            )
        errors = pd.concat(dict_errors.values(), keys=dict_errors.keys())
        return errors

    def evaluate_errors_sample(
        self,
        imputer: Any,
        df: pd.DataFrame,
        dict_config_opti_imputer: Dict[str, Any] = {},
    ) -> pd.Series:
        """Evaluate the errors in the cross-validation

        Parameters
        ----------
        tested_model : any
            imputation model
        df : pd.DataFrame
            dataframe to impute
        dict_config_opti_imputer : Dict
            search space for tested_model's hyperparameters

        Returns
        -------
        pd.DataFrame
            DataFrame with the errors for each metric (in column) and at each fold (in index)
        """
        list_errors = []
        df_origin = df[self.selected_columns].copy()
        for df_mask in self.generator_holes.split(df_origin):
            df_corrupted = df_origin.copy()
            df_corrupted[df_mask] = np.nan
            if dict_config_opti_imputer:
                cv = cross_validation.CrossValidation(
                    imputer,
                    dict_config_opti_imputer=dict_config_opti_imputer,
                    hole_generator=self.generator_holes,
                    n_calls=self.n_calls_opt,
                )
                imputer.hyperparams_optim = cv.optimize_hyperparams(df_corrupted)
            else:
                imputer.hyperparams_optim = {}
            df_imputed = imputer.fit_transform(df_corrupted)
            subset = self.generator_holes.subset
            errors = self.get_errors(df_origin[subset], df_imputed[subset], df_mask[subset])
            list_errors.append(errors)
        df_errors = pd.DataFrame(list_errors)
        errors_mean = df_errors.mean(axis=0)

        return errors_mean

    def compare(
        self,
        df: pd.DataFrame,
    ):
        """Function to compare different imputation methods on dataframe df

        Parameters
        ----------
        df : pd.DataFrame
        verbose : bool, optional
            _description_, by default True
        Returns
        -------
        pd.DataFrame
            dataframe with imputation
        """

        dict_errors = {}

        for name, imputer in self.dict_imputers.items():
            dict_config_opti_imputer = self.dict_config_opti.get(name, {})

            try:
                dict_errors[name] = self.evaluate_errors_sample(
                    imputer, df, dict_config_opti_imputer
                )
                print(f"Tested model: {type(imputer).__name__}")
            except Exception as excp:
                print("Error while testing ", type(imputer).__name__)
                raise excp

        df_errors = pd.DataFrame(dict_errors)

        return df_errors


class ComparatorBasedPattern(Comparator):
    def __init__(
        self,
        dict_models: Dict[str, Any],
        selected_columns: List[str],
        generator_holes: _HoleGenerator,
        metrics: List = ["mae", "wmape", "KL"],
        search_params: Optional[Dict[str, Dict[str, Union[float, int, str]]]] = {},
        n_calls_opt: int = 10,
        num_patterns: int = 5,
    ):
        super().__init__(
            dict_models=dict_models,
            selected_columns=selected_columns,
            generator_holes=generator_holes,
            metrics=metrics,
            search_params=search_params,
            n_calls_opt=n_calls_opt,
        )

        self.num_patterns = num_patterns

    def evaluate_errors_sample(
        self,
        imputer: Any,
        df: pd.DataFrame,
        list_spaces: List[Dict] = [],
    ) -> pd.Series:
        """Evaluate the errors in the cross-validation

        Parameters
        ----------
        tested_model : any
            imputation model
        df : pd.DataFrame
            dataframe to impute
        search_space : Dict
            search space for tested_model's hyperparameters

        Returns
        -------
        pd.DataFrame
            DataFrame with the errors for each metric (in column) and at each fold (in index)
        """

        list_errors = []
        df_origin = df[self.selected_columns].copy()
        dfs_pattern = self.get_df_based_pattern(df_origin)
        weights = []
        # Fit then split, or fit in split ?
        self.generator_holes.fit(df_origin)
        for df_pattern in dfs_pattern:
            # Get all columns in pattern
            cols_pattern = df_pattern.dropna(axis=1).columns
            for df_mask in self.generator_holes.split(df_pattern):
                weights.append(len(df_pattern))
                df_corrupted = df_pattern.copy()
                df_corrupted[df_mask] = np.nan

                if list_spaces:
                    cv = cross_validation.CrossValidation(
                        imputer,
                        list_spaces=list_spaces,
                        hole_generator=self.generator_holes,
                        n_calls=self.n_calls_opt,
                    )
                    df_imputed = cv.fit_transform(df_corrupted)
                else:
                    df_imputed = imputer.fit_transform(df_corrupted)

                subset = self.generator_holes.subset  # columns selected
                subset = [col for col in subset if col in cols_pattern]
                errors = self.get_errors(df_pattern[subset], df_imputed[subset], df_mask[subset])
                list_errors.append(errors)

        df_errors = pd.DataFrame(list_errors)
        # Weighted errors
        errors_mean = df_errors.apply(
            lambda x: (x * np.array(weights)).sum() / np.sum(weights), axis=0
        )
        return errors_mean.sort_index()

    def get_df_based_pattern(self, df: pd.DataFrame) -> List[pd.DataFrame]:
        def get_pattern(row):
            list_col_pattern = [col for col in row.index.to_list() if row[col] == True]
            if len(list_col_pattern) == 0:
                return "_EMPTY_"
            elif len(list_col_pattern) == row.index.size:
                return "_ALLNAN_"
            else:
                return "_".join(list_col_pattern)

        df_isna = df.isna().apply(lambda x: get_pattern(x), axis=1).to_frame(name="pattern")
        df_isna_pattern = df_isna["pattern"].value_counts()

        patterns = df_isna_pattern.index.to_list()
        patterns.remove("_ALLNAN_")
        patterns.remove("_EMPTY_")

        dfs = []
        for idx_pattern in range(min(len(patterns), self.num_patterns)):
            patterns_selected = ["_EMPTY_"] + [patterns[idx_pattern]]
            df_pattern = df.loc[df_isna[df_isna["pattern"].isin(patterns_selected)].index]
            dfs.append(df_pattern)

        return dfs<|MERGE_RESOLUTION|>--- conflicted
+++ resolved
@@ -33,14 +33,9 @@
         "rmse": metrics.root_mean_squared_error,
         "mae": metrics.mean_absolute_error,
         "wmape": metrics.weighted_mean_absolute_percentage_error,
-<<<<<<< HEAD
-        "wasser": metrics.wasser_distance,
-        "KL": metrics.kl_divergence_columnwise,
-=======
         "wasserstein_columnwise": partial(metrics.wasserstein_distance, method="columnwise"),
         "KL_columnwise": partial(metrics.kl_divergence, method="columnwise"),
         "KL_gaussian": partial(metrics.kl_divergence, method="gaussian"),
->>>>>>> d950bbfc
         "ks_test": metrics.kolmogorov_smirnov_test,
         "correlation_diff": metrics.mean_difference_correlation_matrix_numerical_features,
         "pairwise_dist": metrics.sum_pairwise_distances,
@@ -171,112 +166,4 @@
 
         df_errors = pd.DataFrame(dict_errors)
 
-        return df_errors
-
-
-class ComparatorBasedPattern(Comparator):
-    def __init__(
-        self,
-        dict_models: Dict[str, Any],
-        selected_columns: List[str],
-        generator_holes: _HoleGenerator,
-        metrics: List = ["mae", "wmape", "KL"],
-        search_params: Optional[Dict[str, Dict[str, Union[float, int, str]]]] = {},
-        n_calls_opt: int = 10,
-        num_patterns: int = 5,
-    ):
-        super().__init__(
-            dict_models=dict_models,
-            selected_columns=selected_columns,
-            generator_holes=generator_holes,
-            metrics=metrics,
-            search_params=search_params,
-            n_calls_opt=n_calls_opt,
-        )
-
-        self.num_patterns = num_patterns
-
-    def evaluate_errors_sample(
-        self,
-        imputer: Any,
-        df: pd.DataFrame,
-        list_spaces: List[Dict] = [],
-    ) -> pd.Series:
-        """Evaluate the errors in the cross-validation
-
-        Parameters
-        ----------
-        tested_model : any
-            imputation model
-        df : pd.DataFrame
-            dataframe to impute
-        search_space : Dict
-            search space for tested_model's hyperparameters
-
-        Returns
-        -------
-        pd.DataFrame
-            DataFrame with the errors for each metric (in column) and at each fold (in index)
-        """
-
-        list_errors = []
-        df_origin = df[self.selected_columns].copy()
-        dfs_pattern = self.get_df_based_pattern(df_origin)
-        weights = []
-        # Fit then split, or fit in split ?
-        self.generator_holes.fit(df_origin)
-        for df_pattern in dfs_pattern:
-            # Get all columns in pattern
-            cols_pattern = df_pattern.dropna(axis=1).columns
-            for df_mask in self.generator_holes.split(df_pattern):
-                weights.append(len(df_pattern))
-                df_corrupted = df_pattern.copy()
-                df_corrupted[df_mask] = np.nan
-
-                if list_spaces:
-                    cv = cross_validation.CrossValidation(
-                        imputer,
-                        list_spaces=list_spaces,
-                        hole_generator=self.generator_holes,
-                        n_calls=self.n_calls_opt,
-                    )
-                    df_imputed = cv.fit_transform(df_corrupted)
-                else:
-                    df_imputed = imputer.fit_transform(df_corrupted)
-
-                subset = self.generator_holes.subset  # columns selected
-                subset = [col for col in subset if col in cols_pattern]
-                errors = self.get_errors(df_pattern[subset], df_imputed[subset], df_mask[subset])
-                list_errors.append(errors)
-
-        df_errors = pd.DataFrame(list_errors)
-        # Weighted errors
-        errors_mean = df_errors.apply(
-            lambda x: (x * np.array(weights)).sum() / np.sum(weights), axis=0
-        )
-        return errors_mean.sort_index()
-
-    def get_df_based_pattern(self, df: pd.DataFrame) -> List[pd.DataFrame]:
-        def get_pattern(row):
-            list_col_pattern = [col for col in row.index.to_list() if row[col] == True]
-            if len(list_col_pattern) == 0:
-                return "_EMPTY_"
-            elif len(list_col_pattern) == row.index.size:
-                return "_ALLNAN_"
-            else:
-                return "_".join(list_col_pattern)
-
-        df_isna = df.isna().apply(lambda x: get_pattern(x), axis=1).to_frame(name="pattern")
-        df_isna_pattern = df_isna["pattern"].value_counts()
-
-        patterns = df_isna_pattern.index.to_list()
-        patterns.remove("_ALLNAN_")
-        patterns.remove("_EMPTY_")
-
-        dfs = []
-        for idx_pattern in range(min(len(patterns), self.num_patterns)):
-            patterns_selected = ["_EMPTY_"] + [patterns[idx_pattern]]
-            df_pattern = df.loc[df_isna[df_isna["pattern"].isin(patterns_selected)].index]
-            dfs.append(df_pattern)
-
-        return dfs+        return df_errors