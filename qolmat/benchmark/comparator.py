"""Script for comparator."""

import logging
from typing import Any, Dict, List, Optional, Tuple

import numpy as np
import pandas as pd
<<<<<<< HEAD
from sklearn import utils as sku
=======
from joblib import Parallel, cpu_count, delayed
>>>>>>> e84b4e88

from qolmat.benchmark import hyperparameters, metrics
from qolmat.benchmark.missing_patterns import _HoleGenerator

logging.basicConfig(
    format="%(asctime)s %(levelname)-8s %(message)s",
    level=logging.INFO,
    datefmt="%Y-%m-%d %H:%M:%S",
)


class Comparator:
    """Comparator class.

    This class implements a comparator for evaluating different
    imputation methods.

    Parameters
    ----------
    dict_models: Dict[str, any]
        dictionary of imputation methods
    selected_columns: List[str]Œ
        list of column's names selected (all with at least one null value will
        be imputed)
    columnwise_evaluation : Optional[bool], optional
        whether the metric should be calculated column-wise or not,
        by default False
    dict_config_opti: Optional[Dict[str, Dict[str, Union[str, float, int]]]]
        dictionary of search space for each implementation method.
        By default, the value is set to {}.
    max_evals: int = 10
        number of calls of the optimization algorithm
        10.

    """

    def __init__(
        self,
        dict_models: Dict[str, Any],
        selected_columns: List[str],
        generator_holes: _HoleGenerator,
        metrics: List = ["mae", "wmape", "kl_columnwise"],
        dict_config_opti: Optional[Dict[str, Any]] = {},
        metric_optim: str = "mse",
        max_evals: int = 10,
        verbose: bool = False,
    ):
        self.dict_imputers = dict_models
        self.selected_columns = selected_columns
        self.generator_holes = generator_holes
        self.metrics = metrics
        self.dict_config_opti = dict_config_opti
        self.metric_optim = metric_optim
        self.max_evals = max_evals
        self.verbose = verbose

    def get_errors(
        self,
        df_origin: pd.DataFrame,
        df_imputed: pd.DataFrame,
        df_mask: pd.DataFrame,
    ) -> pd.DataFrame:
        """Get errors - estimate the reconstruction's quality.

        Parameters
        ----------
        df_origin : pd.DataFrame
            reference/orginal signal
        df_imputed : pd.DataFrame
            imputed signal
        df_mask : pd.DataFrame
            masked dataframe (NA)

        Returns
        -------
        pd.DataFrame
            DataFrame of results obtained via different metrics

        """
        dict_errors = {}
        for name_metric in self.metrics:
            fun_metric = metrics.get_metric(name_metric)
            dict_errors[name_metric] = fun_metric(
                df_origin, df_imputed, df_mask
            )
        df_errors = pd.concat(dict_errors.values(), keys=dict_errors.keys())
        return df_errors

    def process_split(
        self, split_data: Tuple[int, pd.DataFrame, pd.DataFrame]
    ) -> pd.DataFrame:
        """Process a split.

        Parameters
        ----------
        split_data : Tuple
            contains (split_idx, df_mask, df_origin)

        Returns
        -------
        pd.DataFrame
            errors results

        """
        _, df_mask, df_origin = split_data
        df_with_holes = df_origin.copy()
        df_with_holes[df_mask] = np.nan

        subset = self.generator_holes.subset
        if subset is None:
            raise ValueError(
                "HoleGenerator `subset` should be overwritten in split "
                "but it is none!"
            )

        split_results = {}
        for imputer_name, imputer in self.dict_imputers.items():
            dict_config_opti_imputer = self.dict_config_opti.get(
                imputer_name, {}
            )

            imputer_opti = hyperparameters.optimize(
                imputer,
                df_origin,
                self.generator_holes,
                self.metric_optim,
                dict_config_opti_imputer,
                max_evals=self.max_evals,
                verbose=self.verbose,
            )

            df_imputed = imputer_opti.fit_transform(df_with_holes)
            errors = self.get_errors(
                df_origin[subset], df_imputed[subset], df_mask[subset]
            )
            split_results[imputer_name] = errors

        return pd.concat(split_results, axis=1)

    def process_imputer(
        self, imputer_data: Tuple[str, Any, List[pd.DataFrame], pd.DataFrame]
    ) -> Tuple[str, pd.DataFrame]:
        """Process an imputer.

        Parameters
        ----------
        imputer_data : Tuple[str, Any, List[pd.DataFrame], pd.DataFrame]
            contains (imputer_name, imputer, all_masks, df_origin)

        Returns
        -------
        Tuple[str, pd.DataFrame]
            imputer name, errors results

        """
        imputer_name, imputer, all_masks, df_origin = imputer_data

        subset = self.generator_holes.subset
        if subset is None:
            raise ValueError(
                "HoleGenerator `subset` should be overwritten in split "
                "but it is none!"
            )

        dict_config_opti_imputer = self.dict_config_opti.get(imputer_name, {})
        imputer_opti = hyperparameters.optimize(
            imputer,
            df_origin,
            self.generator_holes,
            self.metric_optim,
            dict_config_opti_imputer,
            max_evals=self.max_evals,
            verbose=self.verbose,
        )

        imputer_results = []
        for i, df_mask in enumerate(all_masks):
            df_with_holes = df_origin.copy()
            df_with_holes[df_mask] = np.nan
            df_imputed = imputer_opti.fit_transform(df_with_holes)
            errors = self.get_errors(
                df_origin[subset], df_imputed[subset], df_mask[subset]
            )
            imputer_results.append(errors)

        return imputer_name, pd.concat(imputer_results).groupby(
            level=[0, 1]
        ).mean()

    def compare(
        self,
        df_origin: pd.DataFrame,
        use_parallel: bool = True,
        n_jobs: int = -1,
        parallel_over: str = "auto",
    ) -> pd.DataFrame:
        """Compare different imputers in parallel with hyperparams opti.

        Parameters
        ----------
        df_origin : pd.DataFrame
            df with missing values
        n_splits : int, optional
            number of 'splits', i.e. fake dataframe with
            artificial holes, by default 10
        use_parallel : bool, optional
            if parallelisation, by default True
        n_jobs : int, optional
            number of jobs to use for the parallelisation, by default -1
        parallel_over : str, optional
            'splits' or 'imputers', by default "auto"

        Returns
        -------
        pd.DataFrame
            DataFrame (2-level index) with results.
            Columsn are imputers.
            0-level index are the metrics.
            1-level index are the column names.

        """
<<<<<<< HEAD
        dict_errors = {}
        self.generator_holes.random_state = sku.check_random_state(
            self.generator_holes.random_state
        )
        self.generator_holes.save_rng_state()
        for name, imputer in self.dict_imputers.items():
            self.generator_holes.load_rng_state()
            dict_config_opti_imputer = self.dict_config_opti.get(name, {})
=======
        logging.info(
            f"Starting comparison for {len(self.dict_imputers)} imputers."
        )

        all_splits = list(self.generator_holes.split(df_origin))

        if parallel_over == "auto":
            parallel_over = (
                "splits"
                if len(all_splits) > len(self.dict_imputers)
                else "imputers"
            )
>>>>>>> e84b4e88

        if use_parallel:
            logging.info(f"Parallelisation over: {parallel_over}...")
            if parallel_over == "splits":
                split_data = [
                    (i, df_mask, df_origin)
                    for i, df_mask in enumerate(all_splits)
                ]
                n_jobs = self.get_optimal_n_jobs(split_data, n_jobs)
                results = Parallel(n_jobs=n_jobs)(
                    delayed(self.process_split)(data) for data in split_data
                )
                final_results = pd.concat(results).groupby(level=[0, 1]).mean()
            elif parallel_over == "imputers":
                imputer_data = [
                    (name, imputer, all_splits, df_origin)
                    for name, imputer in self.dict_imputers.items()
                ]
                n_jobs = self.get_optimal_n_jobs(imputer_data, n_jobs)
                results = Parallel(n_jobs=n_jobs)(
                    delayed(self.process_imputer)(data)
                    for data in imputer_data
                )
                final_results = pd.concat(dict(results), axis=1)
            else:
                raise ValueError(
                    "`parallel_over` should be `auto`, `splits` or `imputers`."
                )

        else:
            logging.info("Sequential treatment...")
            if parallel_over == "splits":
                split_data = [
                    (i, df_mask, df_origin)
                    for i, df_mask in enumerate(all_splits)
                ]
                results = [self.process_split(data) for data in split_data]
                final_results = pd.concat(results).groupby(level=[0, 1]).mean()
            elif parallel_over == "imputers":
                imputer_data = [
                    (name, imputer, all_splits, df_origin)
                    for name, imputer in self.dict_imputers.items()
                ]
                results = [self.process_imputer(data) for data in imputer_data]
                final_results = pd.concat(dict(results), axis=1)
            else:
                raise ValueError(
                    "`parallel_over` should be `auto`, `splits` or `imputers`."
                )

        logging.info("Comparison successfully terminated.")
        return final_results

    @staticmethod
    def get_optimal_n_jobs(split_data: List, n_jobs: int = -1) -> int:
        """Determine the optimal number of parallel jobs to use.

        If `n_jobs` is specified by the user, that value is used.
        Otherwise, the function returns the minimum between the number of
        CPU cores and the number of tasks (i.e., the length of `split_data`),
        ensuring that no more jobs than tasks are launched.

        Parameters
        ----------
        split_data : List
            A collection of data to be processed in parallel.
            The length of this collection determines the number of tasks.
        n_jobs : int
            The number of jobs (parallel workers) to use, by default -1

        Returns
        -------
        int
            The optimal number of jobs to run in parallel

        """
        return min(cpu_count(), len(split_data)) if n_jobs == -1 else n_jobs<|MERGE_RESOLUTION|>--- conflicted
+++ resolved
@@ -5,11 +5,8 @@
 
 import numpy as np
 import pandas as pd
-<<<<<<< HEAD
+from joblib import Parallel, cpu_count, delayed
 from sklearn import utils as sku
-=======
-from joblib import Parallel, cpu_count, delayed
->>>>>>> e84b4e88
 
 from qolmat.benchmark import hyperparameters, metrics
 from qolmat.benchmark.missing_patterns import _HoleGenerator
@@ -114,6 +111,12 @@
             errors results
 
         """
+        self.generator_holes.random_state = sku.check_random_state(
+            self.generator_holes.random_state
+        )
+        self.generator_holes.save_rng_state()
+        for name, imputer in self.dict_imputers.items():
+            self.generator_holes.load_rng_state()
         _, df_mask, df_origin = split_data
         df_with_holes = df_origin.copy()
         df_with_holes[df_mask] = np.nan
@@ -231,16 +234,6 @@
             1-level index are the column names.
 
         """
-<<<<<<< HEAD
-        dict_errors = {}
-        self.generator_holes.random_state = sku.check_random_state(
-            self.generator_holes.random_state
-        )
-        self.generator_holes.save_rng_state()
-        for name, imputer in self.dict_imputers.items():
-            self.generator_holes.load_rng_state()
-            dict_config_opti_imputer = self.dict_config_opti.get(name, {})
-=======
         logging.info(
             f"Starting comparison for {len(self.dict_imputers)} imputers."
         )
@@ -253,7 +246,6 @@
                 if len(all_splits) > len(self.dict_imputers)
                 else "imputers"
             )
->>>>>>> e84b4e88
 
         if use_parallel:
             logging.info(f"Parallelisation over: {parallel_over}...")
