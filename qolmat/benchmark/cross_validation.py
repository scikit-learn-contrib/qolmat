from typing import Dict, List, Optional, Union

import numpy as np
import pandas as pd
import skopt

from qolmat.benchmark.missing_patterns import _HoleGenerator



class CrossValidation:
    """
    This class implements a cross-validation to find the hyperparameters
    that minimize a reconstruction loss (L1 or L2) over mutliple subsets

    Parameters
    ----------
    model:
    search_space: Optional[Dict[str, Union[int, float, str]]]
        search space for the hyperparameters
    hole_generator:

    n_calls: Optional[int]
        number of calls. By default the value is set to 10
    n_jobs: Optional[int]
        The number of parallel jobs to run for neighbors search.
        None means 1 unless in a joblib.parallel_backend context.
        -1 means using all processors. By default the value is set to -1
    loss_norm: Optional[int]
        loss norm to evaluate the reconstruction. By default the value is set to 1
    ratio_missing: Optional[float]
        ratio of artificially missing data. By default the value is set to 0.1
    corruption: Optional[str]
        type of corruption: "missing" or "outlier". By default the value is set to "missing"
    verbose: Optional[bool]
        Controls the verbosity: the higher, the more messages. By default the value is set to True
    """

    def __init__(
        self,
        model: any,
        search_space: List[skopt.Space],
        hole_generator: _HoleGenerator,
        n_calls: int = 10,
        n_jobs: int = -1,
        loss_norm: int = 1,
        verbose: bool = True,
    ):
        self.model = model
        self.search_space = search_space
        self.hole_generator = hole_generator
        self.n_calls = n_calls
        self.n_jobs = n_jobs
        self.loss_norm = loss_norm
        self.verbose = verbose

    def loss_function(
        self, df_origin: pd.DataFrame, df_imputed: pd.DataFrame, df_mask: pd.DataFrame
    ) -> float:
        """
        Compute the loss function associated to the loss_norm parameter

        Parameters
        ----------
        df_origin : pd.DataFrame
            initial dataframe, before creating artificial corruptions
        df_imputed : pd.DataFrame
            imputed dataframe
        df_mask : pd.DataFrame
            boolean dataframe, True where artificial corruptions are created

        Returns
        -------
        float
            loss

        Raises
        ------
        ValueError
            the loss_norm has to be 1 or 2
        """
        if self.loss_norm == 1:
            return np.nansum(np.abs(df_origin[df_mask] - df_imputed[df_mask]))
        elif self.loss_norm == 2:
            return np.sqrt(np.nansum(np.square(df_origin[df_mask] - df_imputed[df_mask])))
        else:
            raise ValueError("loss_norm has to be 0 or 1 (int)")

    def _set_params(self, all_params: Dict[str, Union[float, int, str]]):
        """
        Set the hyperparameters to the model

        Parameters
        ----------
        all_params : Dict[str, Union[int, float, str]]
            dictionary containing the hyperparameters and their value
        """
        self.model.set_params(**all_params)
        return self

    def objective(self, X):
        """
        Define the objective function for the cross-validation

        Returns
        -------
        _type_
            objective function
        """
        @skopt.utils.use_named_args(self.search_space)
        def obj_func(**all_params):
            self._set_params(all_params=all_params)
            if self.verbose:
                print(all_params)

            errors = []

            for df_mask in self.hole_generator.split(X):
                df_origin = X.copy()
                df_corrupted = df_origin.copy()
                df_corrupted[df_mask] = np.nan
                cols_with_nans = X.columns[X.isna().any(axis=0)].tolist()
                imputed = self.model.fit_transform(df_corrupted)
                
                error = self.loss_function(
                    df_origin.loc[:, cols_with_nans],
                    imputed.loc[:, cols_with_nans],
                    df_mask.loc[:, cols_with_nans]
                )
                errors.append(error)

            mean_errors = np.mean(errors)
            if self.verbose:
                print(mean_errors)
            return mean_errors

        return obj_func

    def fit_transform(
        self, X: pd.DataFrame, return_hyper_params: Optional[bool] = False
    ) -> pd.DataFrame:
        """
        Fit and transform estimator and impute the missing values.

        Parameters
        ----------
        X : pd.DataFrame
            dataframe to impute
        return_hyper_params : Optional[bool]
            by default False

        Returns
        -------
        pd.DataFrame
            imputed dataframe
        """

        n0 = self.n_calls//5 if (self.n_calls//5) >= 1 else self.n_calls        

        res = skopt.gp_minimize(
<<<<<<< HEAD
            self.objective(X=X),
            dimensions=self.search_space,
=======
            self.objective(X),
            self.search_space,
>>>>>>> 5187f552
            n_calls=self.n_calls,
            n_initial_points= n0,
            random_state=42,
            n_jobs=self.n_jobs,
        )

        best_params = {
            self.search_space[param].name: res["x"][param] for param in range(len(res["x"]))
        }

        self._set_params(all_params=best_params)
        df_imputed = self.model.fit_transform(X=X)

        if return_hyper_params:
            return df_imputed, best_params
        return df_imputed<|MERGE_RESOLUTION|>--- conflicted
+++ resolved
@@ -5,7 +5,6 @@
 import skopt
 
 from qolmat.benchmark.missing_patterns import _HoleGenerator
-
 
 
 class CrossValidation:
@@ -158,13 +157,8 @@
         n0 = self.n_calls//5 if (self.n_calls//5) >= 1 else self.n_calls        
 
         res = skopt.gp_minimize(
-<<<<<<< HEAD
             self.objective(X=X),
             dimensions=self.search_space,
-=======
-            self.objective(X),
-            self.search_space,
->>>>>>> 5187f552
             n_calls=self.n_calls,
             n_initial_points= n0,
             random_state=42,
