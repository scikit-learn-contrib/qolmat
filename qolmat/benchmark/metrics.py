from functools import partial
from typing import Callable, Dict, List, Optional

import numpy as np
import pandas as pd
import scipy
import sklearn
from sklearn import metrics as skm
from sklearn.ensemble import BaseEnsemble
import dcor

from qolmat.utils.exceptions import NotEnoughSamples

EPS = np.finfo(float).eps

###########################
# Column-wise metrics     #
###########################


def _get_numerical_features(df1: pd.DataFrame) -> List[str]:
    """Get numerical features from dataframe

    Parameters
    ----------
    df1 : pd.DataFrame

    Returns
    -------
    List[str]
        List of numerical features

    Raises
    ------
    Exception
        No numerical feature is found
    """
    cols_numerical = df1.select_dtypes(include=np.number).columns.tolist()
    if len(cols_numerical) == 0:
        raise Exception("No numerical feature is found.")
    else:
        return cols_numerical


def _get_categorical_features(df1: pd.DataFrame) -> List[str]:
    """Get categorical features from dataframe

    Parameters
    ----------
    df1 : pd.DataFrame

    Returns
    -------
    List[str]
        List of categorical features

    Raises
    ------
    Exception
        No categorical feature is found
    """

    cols_numerical = df1.select_dtypes(include=np.number).columns.tolist()
    cols_categorical = [col for col in df1.columns.to_list() if col not in cols_numerical]
    if len(cols_categorical) == 0:
        raise Exception("No categorical feature is found.")
    else:
        return cols_categorical


def columnwise_metric(
    df1: pd.DataFrame, df2: pd.DataFrame, df_mask: pd.DataFrame, metric: Callable, **kwargs
) -> pd.Series:
    """For each column, compute a metric score based on the true dataframe
    and the predicted dataframe

    Parameters
    ----------
    df1 : pd.DataFrame
        True dataframe
    df2 : pd.DataFrame
        Predicted dataframe
    df_mask : pd.DataFrame
        Elements of the dataframes to compute on
    metric : Callable
        metric function

    Returns
    -------
    pd.Series
        Series of scores for all columns
    """
    values = {}
    for col in df1.columns:
        df1_col = df1.loc[df_mask[col], col]
        df2_col = df2.loc[df_mask[col], col]
        assert df1_col.notna().all()
        assert df2_col.notna().all()
        values[col] = metric(df1_col, df2_col, **kwargs)
    return pd.Series(values)


def mean_squared_error(df1: pd.DataFrame, df2: pd.DataFrame, df_mask: pd.DataFrame) -> pd.Series:
    """Mean squared error between two dataframes.

    Parameters
    ----------
    df1 : pd.DataFrame
        True dataframe
    df2 : pd.DataFrame
        Predicted dataframe
    df_mask : pd.DataFrame
        Elements of the dataframes to compute on

    Returns
    -------
    pd.Series
    """
    cols_numerical = _get_numerical_features(df1)
    return columnwise_metric(
        df1[cols_numerical], df2[cols_numerical], df_mask[cols_numerical], skm.mean_squared_error
    )


def root_mean_squared_error(
    df1: pd.DataFrame, df2: pd.DataFrame, df_mask: pd.DataFrame
) -> pd.Series:
    """Root mean squared error between two dataframes.

    Parameters
    ----------
    df1 : pd.DataFrame
        True dataframe
    df2 : pd.DataFrame
        Predicted dataframe
    df_mask : pd.DataFrame
        Elements of the dataframes to compute on

    Returns
    -------
    pd.Series
    """
    cols_numerical = _get_numerical_features(df1)
    return columnwise_metric(
        df1[cols_numerical],
        df2[cols_numerical],
        df_mask[cols_numerical],
        skm.mean_squared_error,
        squared=False,
    )


def mean_absolute_error(df1: pd.DataFrame, df2: pd.DataFrame, df_mask: pd.DataFrame) -> pd.Series:
    """Mean absolute error between two dataframes.

    Parameters
    ----------
    df1 : pd.DataFrame
        True dataframe
    df2 : pd.DataFrame
        Predicted dataframe
    df_mask : pd.DataFrame
        Elements of the dataframes to compute on

    Returns
    -------
    pd.Series
    """
    cols_numerical = _get_numerical_features(df1)
    return columnwise_metric(
        df1[cols_numerical], df2[cols_numerical], df_mask[cols_numerical], skm.mean_absolute_error
    )


def mean_absolute_percentage_error(
    df1: pd.DataFrame, df2: pd.DataFrame, df_mask: pd.DataFrame
) -> pd.Series:
    """Mean absolute percentage error between two dataframes.

    Parameters
    ----------
    df1 : pd.DataFrame
        True dataframe
    df2 : pd.DataFrame
        Predicted dataframe
    df_mask : pd.DataFrame
        Elements of the dataframes to compute on

    Returns
    -------
    pd.Series
    """
    cols_numerical = _get_numerical_features(df1)
    return columnwise_metric(
        df1[cols_numerical],
        df2[cols_numerical],
        df_mask[cols_numerical],
        skm.mean_absolute_percentage_error,
    )


def _weighted_mean_absolute_percentage_error_1D(values1: pd.Series, values2: pd.Series) -> float:
    """Weighted mean absolute percentage error between two series.
    Based on https://en.wikipedia.org/wiki/Mean_absolute_percentage_error

    Parameters
    ----------
    values1 : pd.Series
        true series
    values2 : pd.Series
        predicted series

    Returns
    -------
    float
        Weighted mean absolute percentage error
    """
    return (values1 - values2).abs().sum() / values1.abs().sum()


def weighted_mean_absolute_percentage_error(
    df1: pd.DataFrame, df2: pd.DataFrame, df_mask: pd.DataFrame
) -> pd.Series:
    """Weighted mean absolute percentage error between two dataframes.

    Parameters
    ----------
    df1 : pd.DataFrame
        True dataframe
    df2 : pd.DataFrame
        Predicted dataframe
    df_mask : pd.DataFrame
        Elements of the dataframes to compute on

    Returns
    -------
    pd.Series
    """
    cols_numerical = _get_numerical_features(df1)
    return columnwise_metric(
        df1[cols_numerical],
        df2[cols_numerical],
        df_mask[cols_numerical],
        _weighted_mean_absolute_percentage_error_1D,
    )


def dist_wasserstein(
    df1: pd.DataFrame, df2: pd.DataFrame, df_mask: pd.DataFrame, method: str = "columnwise"
) -> pd.Series:
    """Wasserstein distances between columns of 2 dataframes.
    Wasserstein distance can only be computed columnwise

    Parameters
    ----------
    df1 : pd.DataFrame
        True dataframe
    df2 : pd.DataFrame
        Predicted dataframe
    df_mask : pd.DataFrame
        Elements of the dataframes to compute on

    Returns
    -------
    pd.Series
        wasserstein distances
    """
    if method == "columnwise":
        cols_numerical = _get_numerical_features(df1)
        return columnwise_metric(
            df1[cols_numerical],
            df2[cols_numerical],
            df_mask[cols_numerical],
            scipy.stats.wasserstein_distance,
        )
    else:
        raise AssertionError(
            f"The parameter of the function wasserstein_distance should be one of"
            f"the following: [`columnwise`], not `{method}`!"
        )


def kolmogorov_smirnov_test_1D(df1: pd.Series, df2: pd.Series) -> float:
    """Compute KS test statistic of the two-sample Kolmogorov-Smirnov test for goodness of fit.
    See more in https://docs.scipy.org/doc/scipy/reference/generated/scipy.stats.ks_2samp.html.

    Parameters
    ----------
    df1 : pd.Series
        true series
    df2 : pd.Series
        predicted series

    Returns
    -------
    float
        KS test statistic
    """
    return scipy.stats.ks_2samp(df1, df2)[0]


def kolmogorov_smirnov_test(
    df1: pd.DataFrame, df2: pd.DataFrame, df_mask: pd.DataFrame
) -> pd.Series:
    """Kolmogorov Smirnov Test for numerical features.
    Lower score means better performance.

    Parameters
    ----------
    df1 : pd.DataFrame
        true dataframe
    df2 : pd.DataFrame
        predicted dataframe
    df_mask : pd.DataFrame
        Elements of the dataframes to compute on

    Returns
    -------
    pd.Series
        KS test statistic
    """
    cols_numerical = _get_numerical_features(df1)
    return columnwise_metric(
        df1[cols_numerical],
        df2[cols_numerical],
        df_mask[cols_numerical],
        kolmogorov_smirnov_test_1D,
    )


def _total_variance_distance_1D(df1: pd.Series, df2: pd.Series) -> float:
    """Compute Total Variance Distance for a categorical feature
    It is based on TVComplement in https://github.com/sdv-dev/SDMetrics

    Parameters
    ----------
    df1 : pd.Series
        true series
    df2 : pd.Series
        predicted series

    Returns
    -------
    float
        Total variance distance
    """
    list_categories = list(set(df1.unique()).union(set(df2.unique())))
    freqs1 = df1.value_counts() / len(df1)
    freqs1 = freqs1.reindex(list_categories, fill_value=0.0)
    freqs2 = df2.value_counts() / len(df2)
    freqs2 = freqs2.reindex(list_categories, fill_value=0.0)
    return (freqs1 - freqs2).abs().sum()


def total_variance_distance(
    df1: pd.DataFrame, df2: pd.DataFrame, df_mask: pd.DataFrame
) -> pd.Series:
    """Total variance distance for categorical features
    It is based on TVComplement in https://github.com/sdv-dev/SDMetrics

    Parameters
    ----------
    df1 : pd.DataFrame
        true dataframe
    df2 : pd.DataFrame
        predicted dataframe
    df_mask : pd.DataFrame
        Elements of the dataframes to compute on

    Returns
    -------
    pd.Series
        Total variance distance
    """
    cols_categorical = _get_categorical_features(df1)
    return columnwise_metric(
        df1[cols_categorical],
        df2[cols_categorical],
        df_mask[cols_categorical],
        _total_variance_distance_1D,
    )


def _check_same_number_columns(df1: pd.DataFrame, df2: pd.DataFrame):
    if len(df1.columns) != len(df2.columns):
        raise Exception("inputs have to have the same number of columns.")


def _get_correlation_pearson_matrix(df: pd.DataFrame, use_p_value: bool = True) -> pd.DataFrame:
    """Get matrix of correlation values for numerical features
    based on Pearson correlation coefficient or p-value for testing non-correlation.

    Parameters
    ----------
    df : pd.DataFrame
        dataframe
    use_p_value : bool, optional
        use the p-value instead of the correlation coefficient, by default True

    Returns
    -------
    pd.DataFrame
        Correlation matrix
    """
    cols = df.columns.tolist()
    matrix = np.zeros((len(df.columns), len(df.columns)))
    for idx_1, col_1 in enumerate(cols):
        for idx_2, col_2 in enumerate(cols):
            res = scipy.stats.mstats.pearsonr(
                df[col_1].array.reshape(-1, 1), df[col_2].array.reshape(-1, 1)
            )
            if use_p_value:
                matrix[idx_1, idx_2] = res[1]
            else:
                matrix[idx_1, idx_2] = res[0]

    return pd.DataFrame(matrix, index=cols, columns=cols)


def mean_difference_correlation_matrix_numerical_features(
    df1: pd.DataFrame,
    df2: pd.DataFrame,
    df_mask: pd.DataFrame,
    use_p_value: bool = True,
) -> pd.Series:
    """Mean absolute of differences between the correlation matrices of df1 and df2.
    based on Pearson correlation coefficient or p-value for testing non-correlation.

    Parameters
    ----------
    df1 : pd.DataFrame
        true dataframe
    df2 : pd.DataFrame
        predicted dataframe
    df_mask : pd.DataFrame
        Elements of the dataframes to compute on
    use_p_value : bool, optional
        use the p-value instead of the correlation coefficient, by default True

    Returns
    -------
    pd.Series
        Mean absolute of differences for each feature
    """
    df1 = df1[df_mask].dropna(axis=0)
    df2 = df2[df_mask].dropna(axis=0)

    _check_same_number_columns(df1, df2)

    cols_numerical = _get_numerical_features(df1)
    df_corr1 = _get_correlation_pearson_matrix(df1[cols_numerical], use_p_value=use_p_value)
    df_corr2 = _get_correlation_pearson_matrix(df2[cols_numerical], use_p_value=use_p_value)

    diff_corr = (df_corr1 - df_corr2).abs().mean(axis=1)
    return pd.Series(diff_corr, index=cols_numerical)


def _get_correlation_chi2_matrix(data: pd.DataFrame, use_p_value: bool = True) -> pd.DataFrame:
    """Get matrix of correlation values for categorical features
    based on Chi-square test of independence of variables (the test statistic or the p-value).

    Parameters
    ----------
    df : pd.DataFrame
        dataframe
    use_p_value : bool, optional
        use the p-value of the test instead of the test statistic, by default True

    Returns
    -------
    pd.DataFrame
        Correlation matrix
    """
    cols = data.columns.tolist()
    matrix = np.zeros((len(data.columns), len(data.columns)))
    for idx_1, col_1 in enumerate(cols):
        for idx_2, col_2 in enumerate(cols):
            freq = data.pivot_table(
                index=col_1, columns=col_2, aggfunc="size", fill_value=0
            ).to_numpy()
            res = scipy.stats.chi2_contingency(freq)
            if use_p_value:
                matrix[idx_1, idx_2] = res[1]
            else:
                matrix[idx_1, idx_2] = res[0]
    return pd.DataFrame(matrix, index=cols, columns=cols)


def mean_difference_correlation_matrix_categorical_features(
    df1: pd.DataFrame,
    df2: pd.DataFrame,
    df_mask: pd.DataFrame,
    use_p_value: bool = True,
) -> pd.Series:
    """Mean absolute of differences between the correlation matrix of df1 and df2
    based on Chi-square test of independence of variables (the test statistic or the p-value)

    Parameters
    ----------
    df1 : pd.DataFrame
        true dataframe
    df2 : pd.DataFrame
        predicted dataframe
    df_mask : pd.DataFrame
        Elements of the dataframes to compute on
    use_p_value : bool, optional
        use the p-value of the test instead of the test statistic, by default True

    Returns
    -------
    pd.Series
        Mean absolute of differences for each feature
    """
    df1 = df1[df_mask].dropna(axis=0)
    df2 = df2[df_mask].dropna(axis=0)

    _check_same_number_columns(df1, df2)

    cols_categorical = _get_categorical_features(df1)
    df_corr1 = _get_correlation_chi2_matrix(df1[cols_categorical], use_p_value=use_p_value)
    df_corr2 = _get_correlation_chi2_matrix(df2[cols_categorical], use_p_value=use_p_value)

    diff_corr = (df_corr1 - df_corr2).abs().mean(axis=1)
    return pd.Series(diff_corr, index=cols_categorical)


def _get_correlation_f_oneway_matrix(
    df: pd.DataFrame,
    cols_categorical: List[str],
    cols_numerical: List[str],
    use_p_value: bool = True,
) -> pd.DataFrame:
    """Get matrix of correlation values between categorical and numerical features
    based on the one-way ANOVA.

    Parameters
    ----------
    df : pd.DataFrame
        dataframe
    cols_categorical : List[str]
        list categorical columns
    cols_numerical : List[str]
        list numerical columns
    use_p_value : bool, optional
        use the p-value of the test instead of the test statistic, by default True

    Returns
    -------
    pd.DataFrame
        Correlation matrix
    """
    matrix = np.zeros((len(cols_categorical), len(cols_numerical)))
    for idx_cat, col_cat in enumerate(cols_categorical):
        for idx_num, col_num in enumerate(cols_numerical):
            category_group_lists = df.groupby(col_cat)[col_num].apply(list)
            res = scipy.stats.f_oneway(*category_group_lists)
            if use_p_value:
                matrix[idx_cat, idx_num] = res[1]
            else:
                matrix[idx_cat, idx_num] = res[0]
    return pd.DataFrame(matrix, index=cols_categorical, columns=cols_numerical)


def mean_diff_corr_matrix_categorical_vs_numerical_features(
    df1: pd.DataFrame,
    df2: pd.DataFrame,
    df_mask: pd.DataFrame,
    use_p_value: bool = True,
) -> pd.Series:
    """Mean absolute of differences between the correlation matrix of df1 and df2
    based on the one-way ANOVA.

    Parameters
    ----------
    df1 : pd.DataFrame
        true dataframe
    df2 : pd.DataFrame
        predicted dataframe
    df_mask : pd.DataFrame
        Elements of the dataframes to compute on
    use_p_value : bool, optional
        use the p-value of the test instead of the test statistic, by default True

    Returns
    -------
    pd.Series
        Mean absolute of differences for each feature
    """
    df1 = df1[df_mask].dropna(axis=0)
    df2 = df2[df_mask].dropna(axis=0)

    _check_same_number_columns(df1, df2)

    cols_categorical = _get_categorical_features(df1)
    cols_numerical = _get_numerical_features(df1)
    df_corr1 = _get_correlation_f_oneway_matrix(
        df1, cols_categorical, cols_numerical, use_p_value=use_p_value
    )
    df_corr2 = _get_correlation_f_oneway_matrix(
        df2, cols_categorical, cols_numerical, use_p_value=use_p_value
    )
    diff_corr = (df_corr1 - df_corr2).abs().mean(axis=1)
    return pd.Series(diff_corr, index=cols_categorical)


def f1_score(df1: pd.DataFrame, df2: pd.DataFrame, df_mask: pd.DataFrame) -> pd.Series:
    """

    Parameters
    ----------
    df1 : pd.DataFrame
        true dataframe
    df2 : pd.DataFrame
        predicted dataframe
    df_mask : pd.DataFrame
        Elements of the dataframes to compute on

    Returns
    -------
    pd.Series
        the F1 score
    """
    cols_categorical = _get_categorical_features(df1)
    return columnwise_metric(
        df1[cols_categorical],
        df2[cols_categorical],
        df_mask[cols_categorical],
        skm.f1_score,
        average="weighted",
    )


def roc_auc_score(df1: pd.DataFrame, df2: pd.DataFrame, df_mask: pd.DataFrame) -> pd.Series:
    """

    Parameters
    ----------
    df1 : pd.DataFrame
        true dataframe
    df2 : pd.DataFrame
        predicted dataframe
    df_mask : pd.DataFrame
        Elements of the dataframes to compute on

    Returns
    -------
    pd.Series
        Area Under the Receiver Operating Characteristic Curve (ROC AUC)
    """
    cols_categorical = _get_categorical_features(df1)
    return columnwise_metric(
        df1[cols_categorical],
        df2[cols_categorical],
        df_mask[cols_categorical],
        skm.roc_auc_score,
        average="weighted",
    )


###########################
# Row-wise metrics        #
###########################


def _sum_manhattan_distances_1D(values: pd.Series) -> float:
    """Sum of Manhattan distances computed for one column
    It is based on https://www.geeksforgeeks.org/sum-manhattan-distances-pairs-points/

    Parameters
    ----------
    values : pd.Series
        Values of a column

    Returns
    -------
    float
        Sum of Manhattan distances
    """
    values = values.sort_values(ascending=True)
    sums_partial = values.shift().fillna(0.0).cumsum()
    differences_partial = values * np.arange(len(values)) - sums_partial
    res = differences_partial.sum()
    return res


def _sum_manhattan_distances(df1: pd.DataFrame) -> float:
    """Sum Manhattan distances between all pairs of rows.
    It is based on https://www.geeksforgeeks.org/sum-manhattan-distances-pairs-points/

    Parameters
    ----------
    df1 : pd.DataFrame

    Returns
    -------
    float
        Sum of Manhattan distances for all pairs of rows.
    """
    cols = df1.columns.tolist()
    result = sum([_sum_manhattan_distances_1D(df1[col]) for col in cols])
    return result


def sum_energy_distances(df1: pd.DataFrame, df2: pd.DataFrame, df_mask: pd.DataFrame) -> pd.Series:
    """Sum of energy distances between df1 and df2.
    It is based on https://dcor.readthedocs.io/en/latest/theory.html#

    Parameters
    ----------
    df1 : pd.DataFrame
        true dataframe
    df2 : pd.DataFrame
        predicted dataframe
    df_mask : pd.DataFrame
        Elements of the dataframes to compute on

    Returns
    -------
    pd.Series
        Sum of energy distances between df1 and df2.
    """

    # Replace nan in dataframe
    df1 = df1[df_mask].fillna(0.0)
    df2 = df2[df_mask].fillna(0.0)

    # sum of (len_df1 * (len_df1 - 1) / 2) distances for df1
    sum_distances_df1 = _sum_manhattan_distances(df1)
    sum_distances_df2 = _sum_manhattan_distances(df2)

    df = pd.concat([df1, df2])
    sum_distances_df1_df2 = _sum_manhattan_distances(df)
    sum_distance = 2 * sum_distances_df1_df2 - 4 * sum_distances_df1 - 4 * sum_distances_df2

    return pd.Series(sum_distance, index=["All"])


def sum_pairwise_distances(
    df1: pd.DataFrame, df2: pd.DataFrame, df_mask: pd.DataFrame, metric: str = "cityblock"
) -> float:
    """Sum of pairwise distances based on a predefined metric.
    Metrics are found in this link
    https://docs.scipy.org/doc/scipy/reference/generated/scipy.spatial.distance.cdist.html

    Parameters
    ----------
    df1 : pd.DataFrame
        First empirical distribution without nans
    df2 : pd.DataFrame
        Second empirical distribution without nans
    df_mask : pd.DataFrame
        Elements of the dataframes to compute on
    metric : str, optional
        distance metric, by default 'cityblock'

    Returns
    -------
    float
        Sum of pairwise distances based on a predefined metric
    """
    df1 = df1[df_mask.any(axis=1)]
    df2 = df2[df_mask.any(axis=1)]
    distances = np.sum(scipy.spatial.distance.cdist(df1, df2, metric=metric))

    return distances


###########################
# Dataframe-wise metrics  #
###########################


def frechet_distance(
    df1: pd.DataFrame,
    df2: pd.DataFrame,
    df_mask: pd.DataFrame,
) -> float:
    """Compute the Fréchet distance between two dataframes df1 and df2
    Frechet_distance = || mu_1 - mu_2 ||_2^2 + Tr(Sigma_1 + Sigma_2 - 2(Sigma_1 . Sigma_2)^(1/2))
    It is normalized, df1 and df2 are first scaled by a factor (std(df1) + std(df2)) / 2
    and then centered around (mean(df1) + mean(df2)) / 2
    Based on: Dowson, D. C., and BV666017 Landau. "The Fréchet distance between multivariate normal
    distributions." Journal of multivariate analysis 12.3 (1982): 450-455.

    Parameters
    ----------
    df1 : pd.DataFrame
        true dataframe
    df2 : pd.DataFrame
        predicted dataframe
    df_mask : pd.DataFrame
        Mask indicating on which values the distance has to computed on

    Returns
    -------
    float
        frechet distance
    """

    if df1.shape != df2.shape:
        raise Exception("inputs have to be of same dimensions.")

    df_true = df1[df_mask.any(axis=1)]
    df_pred = df2[df_mask.any(axis=1)]

    std = (np.std(df_true) + np.std(df_pred) + EPS) / 2
    mu = (np.nanmean(df_true, axis=0) + np.nanmean(df_pred, axis=0)) / 2
    df_true = (df_true - mu) / std
    df_pred = (df_pred - mu) / std

    mu_true = np.nanmean(df_true, axis=0)
    sigma_true = np.ma.cov(np.ma.masked_invalid(df_true), rowvar=False).data
    mu_pred = np.nanmean(df_pred, axis=0)
    sigma_pred = np.ma.cov(np.ma.masked_invalid(df_pred), rowvar=False).data

    ssdiff = np.sum((mu_true - mu_pred) ** 2.0)
    product = np.array(sigma_true @ sigma_pred)
    if product.ndim < 2:
        product = product.reshape(-1, 1)
    covmean = scipy.linalg.sqrtm(product)
    if np.iscomplexobj(covmean):
        covmean = covmean.real
    frechet_dist = ssdiff + np.trace(sigma_true + sigma_pred - 2.0 * covmean)

    return frechet_dist / df_true.shape[0]


def frechet_distance_pattern(
    df1: pd.DataFrame,
    df2: pd.DataFrame,
    df_mask: pd.DataFrame,
) -> pd.Series:
    """Frechet distance computed using a pattern decomposition

    Parameters
    ----------
    df1 : pd.DataFrame
        First empirical ditribution
    df2 : pd.DataFrame
        Second empirical ditribution
    df_mask : pd.DataFrame
        Mask indicating on which values the distance has to computed on

    Returns
    -------
    pd.Series
        Series of computed metrics
    """
    cols_numerical = _get_numerical_features(df1)
    distance = frechet_distance(df1[cols_numerical], df2[cols_numerical], df_mask[cols_numerical])
    return pd.Series(distance, index=["All"])


def density_from_rf(
    df: pd.DataFrame, estimator: BaseEnsemble, df_est: Optional[pd.DataFrame] = None
):
    """Estimates the density of the empirical distribution given by df at the sample points given
    by df_est. The estimation uses an random forest estimator and relies on the average number of
    samples in the leaf corresponding to each estimation point.

    Disclaimer: this method is experimental and has no known theoretical grounds

    Parameters
    ----------
    df : pd.DataFrame
        Empirical distribution which density should be estimated
    estimator : BaseEnsemble
        Estimator defining the forest upon which is based the density counting.
    df_est : pd.DataFrame, optional
        Sample points of the estimation, by default None
        If None, the density is estimated at the points given by `df`.

    Returns
    -------
    pd.Series
        Series of floats providing the normalized density
    """
    if df_est is None:
        df_est = df.copy()
    if df_est.index.names == [None]:
        cols_index = ["index"]
    else:
        cols_index = df_est.index.names
    counts = pd.Series(0, index=df_est.index)
    df_leafs = pd.DataFrame(estimator.apply(df), index=df.index)
    df_leafs_est = pd.DataFrame(estimator.apply(df_est), index=df_est.index)
    for i_tree in range(estimator.n_estimators):
        leafs = df_leafs[i_tree].rename("id_leaf")
        leafs_est = df_leafs_est[i_tree].rename("id_leaf")
        counts_leafs = leafs.value_counts().rename("count")
        df_merge = pd.merge(leafs_est.reset_index(), counts_leafs.reset_index(), on="id_leaf")
        df_merge = df_merge.set_index(cols_index)
        counts += df_merge["count"]
    counts /= counts.sum()
    return counts


def kl_divergence_1D(df1: pd.Series, df2: pd.Series) -> float:
    """Estimation of the Kullback-Leibler divergence between the two 1D empirical distributions
    given by `df1`and `df2`. The samples are binarized using a uniform spacing with 20 bins from
    the smallest to the largest value. Not that this may be a coarse estimation.

    Parameters
    ----------
    df1 : pd.Series
        First empirical distribution
    df2 : pd.Series
        Second empirical distribution

    Returns
    -------
    float
        Kullback-Leibler divergence between the two empirical distributions.
    """
    min_val = min(df1.min(), df2.min())
    max_val = max(df1.max(), df2.max())
    bins = np.linspace(min_val, max_val, 20)
    p = np.histogram(df1, bins=bins, density=True)[0]
    q = np.histogram(df2, bins=bins, density=True)[0]
    return scipy.stats.entropy(p + EPS, q + EPS)


def kl_divergence_gaussian_exact(
    mean1: pd.Series, cov1: pd.DataFrame, mean2: pd.Series, cov2: pd.DataFrame
) -> float:
    """Exact Kullback-Leibler divergence computed between two multivariate normal distributions

    Parameters
    ----------
    mean1: pd.Series
        Mean of the first distribution
    cov1: pd.DataFrame
        Covariance matrx of the first distribution
    mean2: pd.Series
        Mean of the second distribution
    cov2: pd.DataFrame
        Covariance matrx of the second distribution
    Returns
    -------
    float
        Kulback-Leibler divergence
    """
    n_variables = len(mean1)
    L1, lower1 = scipy.linalg.cho_factor(cov1)
    L2, lower2 = scipy.linalg.cho_factor(cov2)
    M = scipy.linalg.solve(L2, L1)
    y = scipy.linalg.solve(L2, mean2 - mean1)
    norm_M = (M**2).sum().sum()
    norm_y = (y**2).sum()
    term_diag_L = 2 * np.sum(np.log(np.diagonal(L2) / np.diagonal(L1)))
    print(norm_M, "-", n_variables, "+", norm_y, "+", term_diag_L)
    div_kl = 0.5 * (norm_M - n_variables + norm_y + term_diag_L)
    return div_kl


def kl_divergence_gaussian(df1: pd.DataFrame, df2: pd.DataFrame, df_mask: pd.Series) -> float:
    """Kullback-Leibler divergence estimation based on a Gaussian approximation of both empirical
    distributions

    Parameters
    ----------
    df1 : pd.DataFrame
        First empirical distribution
    df2 : pd.DataFrame
        Second empirical distribution
    df_mask: pd.DataFrame
        Mask indicating on what values the divergence should be computed

    Returns
    -------
    pd.Series
        Series of estimated metrics
    """
    df1 = df1[df_mask.any(axis=1)]
    df2 = df2[df_mask.any(axis=1)]
    cov1 = df1.cov()
    cov2 = df2.cov()
    mean1 = df1.mean()
    mean2 = df2.mean()

    div_kl = kl_divergence_gaussian_exact(mean1, cov1, mean2, cov2)
    return div_kl


def kl_divergence_forest(df1: pd.DataFrame, df2: pd.DataFrame, df_mask: pd.DataFrame) -> float:
    """Kullback-Leibler divergence estimation based on a random forest fitted on the first
    empirical distribution

    Disclaimer: this method is experimental and has no known theoretical grounds

    Parameters
    ----------
    df1 : pd.DataFrame
        First empirical distribution
    df2 : pd.DataFrame
        Second empirical distribution
    df_mask: pd.DataFrame
        Mask indicating on what values the divergence should be computed

    Returns
    -------
    pd.Series
        Series of estimated metrics
    """
    df1 = df1[df_mask.any(axis=1)]
    df2 = df2[df_mask.any(axis=1)]
    # df_1 = StandardScaler().fit_transform(df1[df_mask.any(axis=1)])
    # df_2 = StandardScaler().fit_transform(df2[df_mask.any(axis=1)])
    n_estimators = 100
    # estimator = sklearn.ensemble.RandomForestClassifier(
    #     n_estimators=n_estimators, max_depth=10
    # )
    # X = pd.concat([df1, df2])
    # y = pd.concat([pd.Series([False] * len(df1)), pd.Series([True] * len(df2))])
    # estimator.fit(X, y)
    estimator = sklearn.ensemble.RandomTreesEmbedding(n_estimators=n_estimators, random_state=123)
    estimator.fit(df1)
    counts1 = density_from_rf(df1, estimator, df_est=df2)
    counts2 = density_from_rf(df2, estimator, df_est=df2)
    div_kl = np.mean(np.log(counts1 / counts2) * counts1 / counts2)
    return div_kl


def kl_divergence(
    df1: pd.DataFrame,
    df2: pd.DataFrame,
    df_mask: pd.Series,
    method: str = "columnwise",
    min_n_rows: int = 10,
) -> pd.Series:
    """
    Estimation of the Kullback-Leibler divergence between too empirical distributions. Three
    methods are implemented:
    - columnwise, relying on a uniform binarization and only taking marginals into account
    (https://en.wikipedia.org/wiki/Kullback%E2%80%93Leibler_divergence),
    - gaussian, relying on a Gaussian approximation,
    - random_forest, experimental

    Parameters
    ----------
    df1 : pd.DataFrame
        First empirical distribution
    df2 : pd.DataFrame
        Second empirical distribution
    df_mask: pd.DataFrame
        Mask indicating on what values the divergence should be computed
    method: str
        Method used
    min_n_rows: int
        Minimum number of rows for a KL estimation

    Returns
    -------
    pd.Series
        Kullback-Leibler divergence

    Raise
    -----
    AssertionError
        If the empirical distributions do not have enough samples to estimate a KL divergence.
        Consider using a larger dataset of lowering the parameter `min_n_rows`.
    """
    if method == "columnwise":
        cols_numerical = _get_numerical_features(df1)
        return columnwise_metric(
            df1[cols_numerical],
            df2[cols_numerical],
            df_mask[cols_numerical],
            kl_divergence_1D,
        )
    elif method == "gaussian":
        cols_numerical = _get_numerical_features(df1)
        return pattern_based_weighted_mean_metric(
            df1[cols_numerical],
            df2[cols_numerical],
            df_mask[cols_numerical],
            kl_divergence_gaussian,
            min_n_rows=min_n_rows,
        )
    elif method == "random_forest":
        cols_numerical = _get_numerical_features(df1)
        return pattern_based_weighted_mean_metric(
            df1[cols_numerical],
            df2[cols_numerical],
            df_mask[cols_numerical],
            kl_divergence_forest,
            min_n_rows=min_n_rows,
        )
    else:
        raise AssertionError(
            f"The parameter of the function wasserstein_distance should be one of"
            f"the following: [`columnwise`, `gaussian`, `random_forest`], not `{method}`!"
        )


def distance_anticorr(df1: pd.DataFrame, df2: pd.DataFrame, df_mask: pd.DataFrame) -> float:
    """Score based on the distance anticorrelation between two empirical distributions.
    The theoretical basis can be found on dcor documentation:
    https://dcor.readthedocs.io/en/latest/theory.html

    Parameters
    ----------
    df1 : pd.DataFrame
        Dataframe representing the first empirical distribution
    df2 : pd.DataFrame
        Dataframe representing the second empirical distribution
    df_mask: pd.DataFrame
        Mask indicating on what values the divergence should be computed

    Returns
    -------
    float
        Distance correlation score
    """
<<<<<<< HEAD
    cols_numerical = _get_numerical_features(df1)
    df1 = df1[cols_numerical]
    df2 = df2[cols_numerical]

    df1 = df1[df_mask.any(axis=1)]
    df2 = df2[df_mask.any(axis=1)]
=======
    df1 = df1.loc[df_mask.any(axis=1)]
    df2 = df2.loc[df_mask.any(axis=1)]
>>>>>>> 5da0a9bb
    return (1 - dcor.distance_correlation(df1.values, df2.values)) / 2


def pattern_based_weighted_mean_metric(
    df1: pd.DataFrame,
    df2: pd.DataFrame,
    df_mask: pd.DataFrame,
    metric: Callable,
    min_n_rows: int = 10,
    **kwargs,
) -> pd.Series:
    """Compute a mean score based on missing patterns.
    Note that for each pattern, a score is returned by the function metric.
    This code is based on https://www.statsmodels.org/

    Parameters
    ----------
    df1 : pd.DataFrame
        Dataframe representing the first empirical distribution, with nans
    df2 : pd.DataFrame
        Dataframe representing the second empirical distribution
    df_mask : pd.DataFrame
        Elements of the dataframes to compute on
    metric : Callable
        metric function
    min_n_rows : int, optional
        minimum number of row allowed for a pattern without nan, by default 10

    Returns
    -------
    pd.Series
        _description_
    """
    scores = []
    weights = []
    df1 = df1.loc[df_mask.any(axis=1)]
    df2 = df2.loc[df_mask.any(axis=1)]
    df_nan = df1.notna()
    max_num_row = 0
    for tup_pattern, df_nan_pattern in df_nan.groupby(df_nan.columns.tolist()):
        ind_pattern = df_nan_pattern.index
        df1_pattern = df1.loc[ind_pattern, list(tup_pattern)]
        max_num_row = max(max_num_row, len(df1_pattern))
        if not any(tup_pattern) or len(df1_pattern) < min_n_rows:
            continue
        df2_pattern = df2.loc[ind_pattern, list(tup_pattern)]
        df_mask_pattern = df_mask.loc[ind_pattern, list(tup_pattern)]
        weights.append(len(df1_pattern) / len(df1))
        scores.append(metric(df1_pattern, df2_pattern, df_mask_pattern, **kwargs))
    if len(scores) == 0:
        raise NotEnoughSamples(max_num_row, min_n_rows)
    return pd.Series(sum([s * w for s, w in zip(scores, weights)]), index=["All"])


def get_metric(name: str) -> Callable:
    dict_metrics: Dict[str, Callable] = {
        "mse": mean_squared_error,
        "rmse": root_mean_squared_error,
        "mae": mean_absolute_error,
        "wmape": weighted_mean_absolute_percentage_error,
        "wasserstein_columnwise": dist_wasserstein,
        "KL_columnwise": partial(kl_divergence, method="columnwise"),
        "KL_gaussian": partial(kl_divergence, method="gaussian"),
        "KL_forest": partial(kl_divergence, method="random_forest"),
        "ks_test": kolmogorov_smirnov_test,
        "total_variance_distance": total_variance_distance,
        "correlation_diff": mean_difference_correlation_matrix_numerical_features,
        "energy": sum_energy_distances,
        "frechet": frechet_distance,
        "dist_corr_pattern": partial(
            pattern_based_weighted_mean_metric,
            metric=distance_anticorr,
        ),
        "f1_score": f1_score,
        "roc_auc_score": roc_auc_score,
    }
    return dict_metrics[name]<|MERGE_RESOLUTION|>--- conflicted
+++ resolved
@@ -1112,17 +1112,12 @@
     float
         Distance correlation score
     """
-<<<<<<< HEAD
     cols_numerical = _get_numerical_features(df1)
     df1 = df1[cols_numerical]
     df2 = df2[cols_numerical]
 
     df1 = df1[df_mask.any(axis=1)]
     df2 = df2[df_mask.any(axis=1)]
-=======
-    df1 = df1.loc[df_mask.any(axis=1)]
-    df2 = df2.loc[df_mask.any(axis=1)]
->>>>>>> 5da0a9bb
     return (1 - dcor.distance_correlation(df1.values, df2.values)) / 2
 
 
