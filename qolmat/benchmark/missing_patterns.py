--- conflicted
+++ resolved
@@ -1,10 +1,7 @@
 import logging
+import math
 from typing import List, Optional, Tuple
-<<<<<<< HEAD
-
-=======
-import math
->>>>>>> d055c424
+
 import numpy as np
 import pandas as pd
 from sklearn.model_selection import GroupShuffleSplit
@@ -53,7 +50,14 @@
         self.random_state = random_state
 
 
-<<<<<<< HEAD
+    def fit(self, X: pd.DataFrame):
+        self._check_subset(X)
+        self.dict_ratios = {}
+        for column in self.subset:
+            df_isna = X[column].isna()
+            self.dict_ratios[column] = df_isna.sum() / df_isna.sum().sum()
+
+
     def split(self, X: pd.DataFrame) -> List[pd.DataFrame]:
         """Create missing data in an arraylike object based on a markov chain.
         States of the MC are the different masks of missing values:
@@ -73,7 +77,6 @@
         self.fit(X)
         list_masks = []
         for _ in range(self.n_splits):
-
             mask = self.generate_mask(X)
             list_masks.append(mask)
         return list_masks
@@ -88,9 +91,6 @@
                 raise Exception(f"No missing value in the columns {subset_without_nans}! You need to pass the relevant column name in the subset argument!")
 
 
-class Markov1DHoleGenerator(HoleGenerator):
-
-=======
 class RandomHoleGenerator(HoleGenerator):
     def __init__(
         self,
@@ -106,38 +106,28 @@
             ratio_missing=ratio_missing,
         )
 
-    def split(self, X: pd.DataFrame) -> List[pd.DataFrame]:
-
-        X_ = X[self.subset]
-
-        mask_init = X_.isna()
-        mask_init = mask_init.to_numpy().flatten()
-
-        df_masks = []
-        for _ in range(self.n_splits):
-            indices = np.argwhere(mask_init > 0)[:, 0]
+    def generate_mask(self, X: pd.DataFrame) -> pd.DataFrame:
+
+        df_mask = pd.DataFrame(False, index=X.index, columns=X.columns)
+
+        n_missing = X.size * self.ratio_missing
+        for column in self.subset:
+            n_missing_col = round(n_missing * self.dict_ratios[column])
+
+            indices = np.where(X[column].notna())[0]
             indices = resample(
                 indices,
                 replace=False,
-                n_samples=math.floor(len(indices) * self.ratio_missing),
+                n_samples=n_missing_col,
                 stratify=None,
             )
-
-            mask = np.full(X_.shape, False)
-            mask.flat[indices] = True
-            mask = pd.DataFrame(
-                mask.reshape(X_.shape), index=X_.index, columns=X_.columns
-            )
-            complete_mask = pd.DataFrame(False, columns=X.columns, index=X.index)
-            complete_mask[self.subset] = mask[self.subset].values
-
-            df_masks.append(complete_mask)
-
-        return df_masks
-
-
-class MarkovHoleGenerator(HoleGenerator):
->>>>>>> d055c424
+            df_mask[column].iloc[indices] = True
+
+        return df_mask
+
+        
+class Markov1DHoleGenerator(HoleGenerator):
+
     def __init__(
         self,
         n_splits: int,
@@ -165,7 +155,8 @@
         states : pd.Series
 
         """
-        self._check_subset(X)
+        super().fit(X)
+        # self._check_subset(X)
         self.dict_probas_out = {}
         self.dict_ratios = {}
         for column in self.subset:
