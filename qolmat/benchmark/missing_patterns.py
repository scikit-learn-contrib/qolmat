from __future__ import annotations

import functools
from typing import Callable, List, Optional, Tuple, Union
import warnings

import numpy as np
import pandas as pd
from sklearn import utils as sku
from sklearn.utils import resample
import math

from qolmat.utils.exceptions import NoMissingValue, SubsetIsAString


def compute_transition_counts_matrix(states: pd.Series):
    if isinstance(states.iloc[0], tuple):
        n_variables = len(states.iloc[0])
        state_nonan = pd.Series([tuple([False] * n_variables)])
    else:
        n_variables = 1
        state_nonan = pd.Series([False])
    states = pd.concat([state_nonan, states, state_nonan], ignore_index=True)
    df_couples = pd.DataFrame({"current": states, "next": states.shift(-1)})
    df_couples = df_couples.iloc[:-1]
    counts = df_couples.groupby(["current", "next"]).size()
    df_counts = counts.unstack().fillna(0)
    return df_counts


def compute_transition_matrix(states: pd.Series, ngroups: Optional[List] = None):
    if ngroups is None:
        df_counts = compute_transition_counts_matrix(states)
    else:
        list_counts = [compute_transition_counts_matrix(df) for _, df in states.groupby(ngroups)]
        df_counts = functools.reduce(lambda a, b: a.add(b, fill_value=0), list_counts)

    df_transition = df_counts.div(df_counts.sum(axis=1), axis=0)
    return df_transition


def get_sizes_max(values_isna: pd.Series) -> pd.Series[int]:
    ids_hole = (values_isna.diff() != 0).cumsum()
    sizes_max = values_isna.groupby(ids_hole, group_keys=True).apply(
        lambda x: (~x) * np.arange(len(x))
    )
    sizes_max = sizes_max.shift(1)
    sizes_max = sizes_max.fillna(0)
    sizes_max = sizes_max.astype(int)
    return sizes_max


class _HoleGenerator:
    """
    This abstract class implements the generic method to generate masks according to law of missing
    values.

    Parameters
    ----------
    n_splits : int
        number of dataframes with missing additional missing values to be created
    subset : Optional[List[str]]
        Names of the columns for which holes must be created, by default None
    ratio_masked : Optional[float]
        Ratio of values ​​to mask, by default 0.05.
    random_state : Optional[int]
        The seed used by the random number generator, by default 42.
    groups: Tuple[str, ...]
        Column names used to group the data
    """

    generate_mask: Callable
    ngroups: Optional[List]

    def __init__(
        self,
        n_splits: int,
        subset: Optional[List[str]] = None,
        ratio_masked: float = 0.05,
        random_state: Union[None, int, np.random.RandomState] = None,
        groups: Tuple[str, ...] = (),
    ) -> None:
        self.n_splits = n_splits
        self.subset = subset
        self.ratio_masked = ratio_masked
        self.random_state = random_state
        self.groups = groups

    def fit(self, X: pd.DataFrame) -> _HoleGenerator:
        """
        Fits the generator.

        Parameters
        ----------
        X : pd.DataFrame
            Initial dataframe with a missing pattern to be imitated.
        """
        self._check_subset(X)
        self.dict_ratios = {}
        missing_per_col = X[self.subset].isna().sum()
        self.dict_ratios = (missing_per_col / missing_per_col.sum()).to_dict()
        if self.groups:
            self.ngroups = X.groupby(list(self.groups)).ngroup().rename("_ngroup")
        else:
            self.ngroups = None

        return self

    def split(self, X: pd.DataFrame) -> List[pd.DataFrame]:
        """Create a list of boolean masks representing the data to mask.
        Parameters
        ----------
        X : pd.DataFrame
            Initial dataframe with a missing pattern to be imitated.

        Returns
        -------
        Dict[str, pd.DataFrame]
            the initial dataframe, the dataframe with additional missing entries and the created
            mask
        """

        self.fit(X)
        list_masks = []
        for _ in range(self.n_splits):
            if self.ngroups is None:
                mask = self.generate_mask(X)
            else:
                mask = X.groupby(self.ngroups, group_keys=False).apply(self.generate_mask)
            list_masks.append(mask)
        return list_masks

    def _check_subset(self, X: pd.DataFrame):
        columns_with_nans = X.columns[X.isna().any()]
        if self.subset is None:
            self.subset = columns_with_nans
        elif isinstance(self.subset, str):
            raise SubsetIsAString(self.subset)


class UniformHoleGenerator(_HoleGenerator):
    """This class implements a way to generate holes in a dataframe.
    The holes are generated randomly, using the resample method of scikit learn.

    Parameters
    ----------
    n_splits : int
        Number of splits
    subset : Optional[List[str]], optional
        Names of the columns for which holes must be created, by default None
    ratio_masked : Optional[float], optional
        Ratio of masked values ​​to add, by default 0.05.
    random_state : Optional[int], optional
        The seed used by the random number generator, by default 42.
    sample_proportional: bool, optional
        If True, generates holes in target columns with same equal frequency.
        If False, reproduces the empirical proportions between the variables.
    """

    def __init__(
        self,
        n_splits: int,
        subset: Optional[List[str]] = None,
        ratio_masked: float = 0.05,
        random_state: Union[None, int, np.random.RandomState] = None,
        sample_proportional: bool = False,
    ):
        super().__init__(
            n_splits=n_splits,
            subset=subset,
            random_state=random_state,
            ratio_masked=ratio_masked,
            groups=(),
        )
        self.sample_proportional = sample_proportional

    def generate_mask(self, X: pd.DataFrame) -> pd.DataFrame:
        """
        Returns a mask for the dataframe at hand.

        Parameters
        ----------
        X : pd.DataFrame
            Initial dataframe with a missing pattern to be imitated.
        """

        self.random_state = sku.check_random_state(self.random_state)
        df_mask = pd.DataFrame(False, index=X.index, columns=X.columns)

<<<<<<< HEAD
        for column in self.subset:
            indices = np.where(X[column].notna())[0]
            indices = self.random_state.choice(
=======
        for col in self.subset:
            ratio_masked = self.ratio_masked
            if self.sample_proportional:
                ratio_masked *= self.dict_ratios[col] * len(X.columns)
            n_masked_col = math.ceil(self.ratio_masked * len(X))
            indices = np.where(X[col].notna())[0]
            indices = resample(
>>>>>>> 7bd8d6c7
                indices,
                replace=False,
                size=n_masked_col,
            )
            df_mask[col].iloc[indices] = True

        return df_mask


class _SamplerHoleGenerator(_HoleGenerator):
    """This abstract class implements a generic way to generate holes in a dataframe by sampling 1D
     hole size distributions.

    Parameters
    ----------
    n_splits : int
        Number of splits
    subset : Optional[List[str]], optional
        Names of the columns for which holes must be created, by default None
    ratio_masked : Optional[float], optional
        Ratio of masked values ​​to add, by default 0.05.
    random_state : Optional[int], optional
        The seed used by the random number generator, by default 42.
    groups: Tuple[str, ...]
        Column names used to group the data
    """

    sample_sizes: Callable

    def __init__(
        self,
        n_splits: int,
        subset: Optional[List[str]] = None,
        ratio_masked: float = 0.05,
        random_state: Union[None, int, np.random.RandomState] = None,
        groups: Tuple[str, ...] = (),
    ):
        super().__init__(
            n_splits=n_splits,
            subset=subset,
            random_state=random_state,
            ratio_masked=ratio_masked,
            groups=groups,
        )

    def generate_hole_sizes(self, column: str, n_masked: int, sort: bool = True) -> List[int]:
        """Generate a sequence of states "states" of size "size" from
        a transition matrix "df_transition"

        Parameters
        ----------
        size : int
            length of the output sequence

        Returns
        -------
        List[float]
        """
        sizes_sampled = self.sample_sizes(column, n_masked)
        sizes_sampled = sizes_sampled[sizes_sampled.cumsum() < n_masked]
        n_masked_sampled = sizes_sampled.sum()
        list_sizes = sizes_sampled.tolist() + [n_masked - n_masked_sampled]
        if sort:
            list_sizes = sorted(list_sizes, reverse=True)
        return list_sizes

    def generate_mask(self, X: pd.DataFrame) -> pd.DataFrame:
        """Create missing data in an arraylike object based on a markov chain.
        States of the MC are the different masks of missing values:
        there are at most pow(2,X.shape[1]) possible states.

        Parameters
        ----------
        X : pd.DataFrame
            initial dataframe with missing (true) entries

        Returns
        -------
        mask : pd.DataFrame
            masked dataframe with additional missing entries
        """
        mask = pd.DataFrame(False, columns=X.columns, index=X.index)
        n_masked_col = round(self.ratio_masked * len(X))
        list_failed: List = []
        self.rng = sku.check_random_state(self.random_state)
        for column in self.subset:
            states = X[column].isna()

            sizes_max = get_sizes_max(states)
            n_masked_left = n_masked_col

            sizes_sampled = self.generate_hole_sizes(column, n_masked_col, sort=True)
            assert sum(sizes_sampled) == n_masked_col
            sizes_sampled += self.generate_hole_sizes(column, n_masked_col, sort=False)
            for sample in sizes_sampled:
                sample = min(min(sample, sizes_max.max()), n_masked_left)
                i_hole = self.rng.choice(np.where(sample <= sizes_max)[0])

                assert (~mask[column].iloc[i_hole - sample : i_hole]).all()
                mask[column].iloc[i_hole - sample : i_hole] = True
                n_masked_left -= sample

                sizes_max.iloc[i_hole - sample : i_hole] = 0
                sizes_max.iloc[i_hole:] = np.minimum(
                    sizes_max.iloc[i_hole:],
                    np.arange(len(sizes_max.iloc[i_hole:])),
                )
                if n_masked_left == 0:
                    break

        if list_failed:
            warnings.warn(f"No place to introduce sampled holes of size {list_failed}!")
        return mask


class GeometricHoleGenerator(_SamplerHoleGenerator):
    """This class implements a way to generate holes in a dataframe.
    The holes are generated following a Markov 1D process.

    Parameters
    ----------
    n_splits : int
        Number of splits
    subset : Optional[List[str]], optional
        Names of the columns for which holes must be created, by default None
    ratio_masked : Optional[float], optional
        Ratio of masked values ​​to add, by default 0.05.
    random_state : Union[None, int, np.random.RandomState], optional
        The seed used by the random number generator, by default 42.
    groups: Tuple[str, ...]
        Column names used to group the data
    """

    def __init__(
        self,
        n_splits: int,
        subset: Optional[List[str]] = None,
        ratio_masked: float = 0.05,
        random_state: Union[None, int, np.random.RandomState] = None,
        groups: Tuple[str, ...] = (),
    ):
        super().__init__(
            n_splits=n_splits,
            subset=subset,
            random_state=random_state,
            ratio_masked=ratio_masked,
            groups=groups,
        )

    def fit(self, X: pd.DataFrame) -> GeometricHoleGenerator:
        """
        Get the transition matrix from a list of states

        Parameters
        ----------
        X : pd.DataFrame
            transition matrix (stochastic matrix) current in index, next in columns
            1 is missing


        Returns
        -------
        Markov1DHoleGenerator
            The model itself

        """
        super().fit(X)
        self.dict_probas_out = {}
        for column in self.subset:
            states = X[column].isna()
            df_transition = compute_transition_matrix(states, self.ngroups)
            self.dict_probas_out[column] = df_transition.loc[True, False]

        return self

    def sample_sizes(self, column, n_masked):
        proba_out = self.dict_probas_out[column]
        mean_size = 1 / proba_out
        n_holes = 2 * round(n_masked / mean_size)
        sizes_sampled = pd.Series(self.rng.geometric(p=proba_out, size=n_holes))
        return sizes_sampled


class EmpiricalHoleGenerator(_SamplerHoleGenerator):
    """This class implements a way to generate holes in a dataframe.
    The distribution of holes is learned from the data.
    The distributions are learned column by column.

    Parameters
    ----------
    n_splits : int
        Number of splits
    subset : Optional[List[str]], optional
        Names of the columns for which holes must be created, by default None
    ratio_masked : Optional[float], optional
        Ratio of masked values ​​to add, by default 0.05.
    random_state : Optional[int], optional
        The seed used by the random number generator, by default 42.
    groups: Tuple[str, ...]
        Column names used to group the data
    """

    def __init__(
        self,
        n_splits: int,
        subset: Optional[List[str]] = None,
        ratio_masked: float = 0.05,
        random_state: Union[None, int, np.random.RandomState] = None,
        groups: Tuple[str, ...] = (),
    ):
        super().__init__(
            n_splits=n_splits,
            subset=subset,
            random_state=random_state,
            ratio_masked=ratio_masked,
            groups=groups,
        )

    def compute_distribution_holes(self, states: pd.Series) -> pd.Series:
        series_id = (states.diff() != 0).cumsum()
        series_id = series_id[states]
        distribution_holes = series_id.value_counts().value_counts()
        distribution_holes.index.name = "_size_hole"
        # distribution_holes /= distribution_holes.sum()
        return distribution_holes

    def fit(self, X: pd.DataFrame) -> EmpiricalHoleGenerator:
        """Compute the holes sizes of a dataframe.
        Dataframe df has only one column

        Parameters
        ----------
        X : pd.DataFrame
            data with holes

        Returns
        -------
        EmpiricalTimeHoleGenerator
            The model itself
        """
        super().fit(X)

        self.dict_distributions_holes = {}
        for column in self.subset:
            states = X[column].isna()
            if self.ngroups is None:
                self.dict_distributions_holes[column] = self.compute_distribution_holes(states)
            else:
                distributions_holes = states.groupby(self.ngroups).apply(
                    self.compute_distribution_holes
                )
                distributions_holes = distributions_holes.groupby(by="_size_hole").sum()
                self.dict_distributions_holes[column] = distributions_holes
        return self

    def sample_sizes(self, column, n_masked):
        """Create missing data in an arraylike object based on the holes size distribution.

        Parameters
        ----------
        column : str
            name of the column to fill with holes
        nb_holes : Optional[int], optional
            number of holes to create, by default 10

        Returns
        -------
        samples_sizes : List[int]
        """
        distribution_holes = self.dict_distributions_holes[column]
        distribution_holes /= distribution_holes.sum()
        mean_size = (distribution_holes.values * distribution_holes.index.values).sum()

        n_samples = 2 * round(n_masked / mean_size)
        sizes_sampled = self.rng.choice(distribution_holes.index, n_samples, p=distribution_holes)
        return sizes_sampled


class MultiMarkovHoleGenerator(_HoleGenerator):
    """This class implements a way to generate holes in a dataframe.
    The holes are generated according to a Markov process.
    Each line of the dataframe mask (np.nan) represents a state of the Markov chain.

    Parameters
    ----------
    n_splits : int
        Number of splits
    subset : Optional[List[str]], optional
        Names of the columns for which holes must be created, by default None
    ratio_masked : Optional[float], optional
        Ratio of masked values to add, by default 0.05
    random_state : Optional[int], optional
        The seed used by the random number generator, by default 42.
    groups: Tuple[str, ...]
        Column names used to group the data
    """

    def __init__(
        self,
        n_splits: int,
        subset: Optional[List[str]] = None,
        ratio_masked: float = 0.05,
        random_state: Union[None, int, np.random.RandomState] = None,
        groups: Tuple[str, ...] = (),
    ):
        super().__init__(
            n_splits=n_splits,
            subset=subset,
            random_state=random_state,
            ratio_masked=ratio_masked,
            groups=groups,
        )

    def fit(self, X: pd.DataFrame) -> MultiMarkovHoleGenerator:
        """
        Get the transition matrix from a list of states
        transition matrix (stochastic matrix) current in index,
        next in columns 1 is missing

        Parameters
        ----------
        X : pd.DataFrame

        Returns
        -------
        MultiMarkovHoleGenerator
            The model itself

        """
        super().fit(X)

        states = X[self.subset].isna().apply(lambda x: tuple(x), axis=1)
        self.df_transition = compute_transition_matrix(states, self.ngroups)
        self.df_transition.index = pd.MultiIndex.from_tuples(self.df_transition.index)
        self.df_transition.columns = pd.MultiIndex.from_tuples(self.df_transition.columns)

        return self

    def generate_multi_realisation(self, n_masked: int) -> List[List[Tuple[bool, ...]]]:
        """Generate a sequence of states "states" of size "size"
        from a transition matrix "df_transition"

        Parameters
        ----------
        df_transition : pd.DataFrame
            transition matrix (stochastic matrix)
        size : int
            length of the output sequence

        Returns
        -------
        realisation ; List[int]
            sequence of states
        """
        states = sorted(list(self.df_transition.index))
        state_nona = tuple([False] * len(states[0]))

        state = state_nona
        realisations = []
        count_masked = 0
        while count_masked < n_masked:
            realisation = []
            while True:
                probas = self.df_transition.loc[state, :].values
                state = np.random.choice(self.df_transition.columns, 1, p=probas)[0]
                if state == state_nona:
                    break
                else:
                    count_masked += sum(state)
                    realisation.append(state)
            if realisation:
                realisations.append(realisation)
        return realisations

    def generate_mask(self, X: pd.DataFrame) -> List[pd.DataFrame]:
        """Create missing data in an arraylike object based on a markov chain.
        States of the MC are the different masks of missing values:
        there are at most pow(2,X.shape[1]) possible states.

        Parameters
        ----------
        X : pd.DataFrame
            initial dataframe with missing (true) entries

        Returns
        -------
        Dict[str, pd.DataFrame]
            the initial dataframe, the dataframe with additional missing entries and the created
            mask
        """

        self.rng = sku.check_random_state(self.random_state)
        X_subset = X[self.subset]
        mask = pd.DataFrame(False, columns=X_subset.columns, index=X_subset.index)

        values_hasna = X_subset.isna().any(axis=1)

        sizes_max = get_sizes_max(values_hasna)
        n_masked_left = int(X[self.subset].size * self.ratio_masked)

        realisations = self.generate_multi_realisation(n_masked_left)
        realisations = sorted(realisations, reverse=True)
        for realisation in realisations:
            size_hole = len(realisation)
            n_masked = sum([sum(row) for row in realisation])
            size_hole = min(size_hole, sizes_max.max())
            realisation = realisation[:size_hole]
            i_hole = self.rng.choice(np.where(size_hole <= sizes_max)[0])
            assert (~mask.iloc[i_hole - size_hole : i_hole]).all().all()
            if size_hole != 0:
                mask.iloc[i_hole - size_hole : i_hole] = mask.iloc[
                    i_hole - size_hole : i_hole
                ].where(~np.array(realisation).astype(bool), other=True)
            n_masked_left -= n_masked

            sizes_max.iloc[i_hole - size_hole : i_hole] = 0
            sizes_max.iloc[i_hole:] = np.minimum(
                sizes_max.iloc[i_hole:],
                np.arange(len(sizes_max.iloc[i_hole:])),
            )
            if n_masked_left <= 0:
                break

        complete_mask = pd.DataFrame(False, columns=X.columns, index=X.index)
        complete_mask[self.subset] = mask[self.subset]
        return mask


class GroupedHoleGenerator(_HoleGenerator):
    """This class implements a way to generate holes in a dataframe.
    The holes are generated from groups, specified by the user.

    Parameters
    ----------
    n_splits : int
        Number of splits
    subset : Optional[List[str]], optional
        Names of the columns for which holes must be created, by default None
    ratio_masked : Optional[float], optional
        Ratio of masked to add, by default 0.05
    random_state : Optional[int], optional
        The seed used by the random number generator, by default 42.
    groups : Tuple[str, ...]
        Names of the columns forming the groups, by default []
    """

    def __init__(
        self,
        n_splits: int,
        subset: Optional[List[str]] = None,
        ratio_masked: float = 0.05,
        random_state: Union[None, int, np.random.RandomState] = None,
        groups: Tuple[str, ...] = (),
    ):
        super().__init__(
            n_splits=n_splits,
            subset=subset,
            ratio_masked=ratio_masked,
            random_state=random_state,
            groups=groups,
        )

        if groups == ():
            raise Exception("Argument groups is an empty tuple!")

    def fit(self, X: pd.DataFrame) -> GroupedHoleGenerator:
        """Create the groups based on the column names (groups attribute)

        Parameters
        ----------
        X : pd.DataFrame

        Returns
        -------
        GroupedHoleGenerator
            The model itself

        Raises
        ------
        if the number of samples/splits is greater than the number of groups.
        """

        super().fit(X)

        if self.n_splits > self.ngroups.nunique():
            raise ValueError("n_samples has to be smaller than the number of groups.")

        return self

    def split(self, X: pd.DataFrame) -> List[pd.DataFrame]:
        """creates masked dataframes

        Parameters
        ----------
        X : pd.DataFrame

        Returns
        -------
        List[pd.DataFrame]
            list of masks
        """
        self.fit(X)
        group_sizes = X.groupby(self.ngroups, group_keys=False).count().mean(axis=1)
        list_masks = []

        for _ in range(self.n_splits):
            shuffled_group_sizes = group_sizes.sample(frac=1, random_state=self.random_state)

            ratio_masks = shuffled_group_sizes.cumsum() / len(X)
            ratio_masks = ratio_masks.reset_index(name="ratio")

            closest_ratio_mask = ratio_masks.iloc[
                (ratio_masks["ratio"] - self.ratio_masked).abs().argsort()[:1]
            ]
            groups_masked = ratio_masks.iloc[: closest_ratio_mask.index[0], :]["_ngroup"].values
            if closest_ratio_mask.index[0] == 0:
                groups_masked = ratio_masks.iloc[:1, :]["_ngroup"].values

            df_mask = pd.DataFrame(
                False,
                columns=X.columns,
                index=X.index,
            )

            ngroups = pd.Series(self.ngroups)
            observed_indices = ngroups[ngroups.isin(groups_masked)].index
            df_mask.loc[observed_indices, self.subset] = True

            df_mask[X.isna()] = False

            list_masks.append(df_mask)

        return list_masks<|MERGE_RESOLUTION|>--- conflicted
+++ resolved
@@ -187,19 +187,13 @@
         self.random_state = sku.check_random_state(self.random_state)
         df_mask = pd.DataFrame(False, index=X.index, columns=X.columns)
 
-<<<<<<< HEAD
-        for column in self.subset:
-            indices = np.where(X[column].notna())[0]
-            indices = self.random_state.choice(
-=======
         for col in self.subset:
             ratio_masked = self.ratio_masked
             if self.sample_proportional:
                 ratio_masked *= self.dict_ratios[col] * len(X.columns)
             n_masked_col = math.ceil(self.ratio_masked * len(X))
             indices = np.where(X[col].notna())[0]
-            indices = resample(
->>>>>>> 7bd8d6c7
+            indices = self.random_state.choice(
                 indices,
                 replace=False,
                 size=n_masked_col,
