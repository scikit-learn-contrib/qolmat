from __future__ import annotations

import functools
import logging
from typing import List, Optional, Tuple

import numpy as np
import pandas as pd
from sklearn.model_selection import GroupShuffleSplit
from sklearn.utils import resample

logger = logging.getLogger(__name__)


def compute_transition_counts_matrix(states: pd.Series):
    df_couples = pd.DataFrame({"current": states, "next": states.shift(-1)})
    counts = df_couples.groupby(["current", "next"]).size()
    df_counts = counts.unstack().fillna(0)
    return df_counts


def compute_transition_matrix(states: pd.Series, ngroups: List = None):
    if ngroups is None:
        df_counts = compute_transition_counts_matrix(states)
    else:
        list_counts = [compute_transition_counts_matrix(df) for _, df in states.groupby(ngroups)]
        df_counts = functools.reduce(lambda a, b: a.add(b, fill_value=0), list_counts)

    df_transition = df_counts.div(df_counts.sum(axis=1), axis=0)
    return df_transition


def get_sizes_max(values_isna: pd.Series) -> int:
    ids_hole = (values_isna.diff() != 0).cumsum()
    sizes_max = values_isna.groupby(ids_hole, group_keys=True).apply(
        lambda x: (~x) * np.arange(len(x))
    )
    sizes_max = sizes_max.shift(1)
    sizes_max = sizes_max.fillna(0)
    sizes_max = sizes_max.astype(int)
    return sizes_max


class _HoleGenerator:
    """
    This abstract class implements the generic method to generate masks according to law of missing
    values.

    Parameters
    ----------
    n_splits : int
        number of dataframes with missing additional missing values to be created
    subset : Optional[List[str]]
        Names of the columns for which holes must be created, by default None
    ratio_masked : Optional[float]
        Ratio of values ​​to mask, by default 0.05.
    random_state : Optional[int]
        The seed used by the random number generator, by default 42.
    groups: Optional[List[str]]
        Column names used to group the data
    """

    def __init__(
        self,
        n_splits: int,
        subset: Optional[List[str]] = None,
        ratio_masked: Optional[float] = 0.05,
        random_state: Optional[int] = 42,
        groups: Optional[List[str]] = [],
    ) -> None:
        self.n_splits = n_splits
        self.subset = subset
        self.ratio_masked = ratio_masked
        self.random_state = random_state
        self.groups = groups

    def fit(self, X: pd.DataFrame) -> _HoleGenerator:
        """
        Fits the generator.

        Parameters
        ----------
        X : pd.DataFrame
            Initial dataframe with a missing pattern to be imitated.
        """
        self._check_subset(X)
        self.dict_ratios = {}
        missing_per_col = X[self.subset].isna().sum()
        self.dict_ratios = (missing_per_col / missing_per_col.sum()).to_dict()
        if self.groups == []:
            self.ngroups = None
        else:
            self.ngroups = X.groupby(self.groups).ngroup().rename("_ngroup")

        return self

    def split(self, X: pd.DataFrame) -> List[pd.DataFrame]:
        """Create a list of boolean masks representing the data to mask.
        Parameters
        ----------
        X : pd.DataFrame
            Initial dataframe with a missing pattern to be imitated.

        Returns
        -------
        Dict[str, pd.DataFrame]
            the initial dataframe, the dataframe with additional missing entries and the created
            mask
        """

        self.fit(X)
        list_masks = []
        for _ in range(self.n_splits):
            if self.ngroups is None:
                mask = self.generate_mask(X)
            else:
                mask = X.groupby(self.ngroups, group_keys=False).apply(self.generate_mask)
            list_masks.append(mask)
        return list_masks

    def _check_subset(self, X: pd.DataFrame):
        columns_with_nans = X.columns[X.isna().any()]
        if self.subset is None:
            self.subset = columns_with_nans
        else:
            subset_without_nans = [
                column for column in self.subset if column not in columns_with_nans
            ]
            if len(subset_without_nans) > 0:
                raise Exception(
                    f"No missing value in the columns {subset_without_nans}!"
                    "You need to pass the relevant column name in the subset argument!"
                )


class UniformHoleGenerator(_HoleGenerator):
    """This class implements a way to generate holes in a dataframe.
    The holes are generated randomly, using the resample method of scikit learn.

    Parameters
    ----------
    n_splits : int
        Number of splits
    subset : Optional[List[str]], optional
        Names of the columns for which holes must be created, by default None
    ratio_masked : Optional[float], optional
        Ratio of masked values ​​to add, by default 0.05.
    random_state : Optional[int], optional
        The seed used by the random number generator, by default 42.
    """

    def __init__(
        self,
        n_splits: int,
        subset: Optional[List[str]] = None,
        ratio_masked: Optional[float] = 0.05,
        random_state: Optional[int] = 42,
    ):
        super().__init__(
            n_splits=n_splits,
            subset=subset,
            random_state=random_state,
            ratio_masked=ratio_masked,
            groups=[],
        )

    def generate_mask(self, X: pd.DataFrame) -> pd.DataFrame:
        """
        Returns a mask for the dataframe at hand.

        Parameters
        ----------
        X : pd.DataFrame
            Initial dataframe with a missing pattern to be imitated.
        """

        df_mask = pd.DataFrame(False, index=X.index, columns=X.columns)
        n_masked_col = round(self.ratio_masked * len(X))

        for column in self.subset:
            indices = np.where(X[column].notna())[0]
            indices = resample(
                indices,
                replace=False,
                n_samples=n_masked_col,
                stratify=None,
            )
            df_mask[column].iloc[indices] = True

        return df_mask


class _SamplerHoleGenerator(_HoleGenerator):
<<<<<<< HEAD
    """This abstract class implements a generic way to generate holes in a dataframe by sampling 1D
    hole size distributions.
=======
    """This abstract class implements a generic way to generate holes in a dataframe by sampling 1D hole size distributions.
>>>>>>> bee7ff11

    Parameters
    ----------
    n_splits : int
        Number of splits
    subset : Optional[List[str]], optional
        Names of the columns for which holes must be created, by default None
    ratio_masked : Optional[float], optional
        Ratio of masked values ​​to add, by default 0.05.
    random_state : Optional[int], optional
        The seed used by the random number generator, by default 42.
    groups: Optional[List[str]]
        Column names used to group the data
    """

    def __init__(
        self,
        n_splits: int,
        subset: Optional[List[str]] = None,
        ratio_masked: Optional[float] = 0.05,
        random_state: Optional[int] = 42,
        groups: Optional[List[str]] = [],
    ):
        super().__init__(
            n_splits=n_splits,
            subset=subset,
            random_state=random_state,
            ratio_masked=ratio_masked,
            groups=groups,
        )

    def generate_hole_sizes(self, column: str, n_masked: int, sort: bool = True) -> List[int]:
        """Generate a sequence of states "states" of size "size" from a transition matrix "df_transition"

        Parameters
        ----------
        size : int
            length of the output sequence

        Returns
        -------
        List[float]
        """
        sizes_sampled = self.sample_sizes(column, n_masked)
        sizes_sampled = sizes_sampled[sizes_sampled.cumsum() < n_masked]
        n_masked_sampled = sizes_sampled.sum()
        list_sizes = sizes_sampled.tolist() + [n_masked - n_masked_sampled]
        if sort:
            list_sizes = sorted(list_sizes, reverse=True)
        return list_sizes

    def generate_mask(self, X: pd.DataFrame) -> pd.DataFrame:
        """Create missing data in an arraylike object based on a markov chain.
        States of the MC are the different masks of missing values:
        there are at most pow(2,X.shape[1]) possible states.

        Parameters
        ----------
        X : pd.DataFrame
            initial dataframe with missing (true) entries

        Returns
        -------
        mask : pd.DataFrame
            masked dataframe with additional missing entries
        """
        mask = pd.DataFrame(False, columns=X.columns, index=X.index)
        n_masked_col = round(self.ratio_masked * len(X))
        list_failed = []
        for column in self.subset:
            states = X[column].isna()

            sizes_max = get_sizes_max(states)
            n_masked_left = n_masked_col

            sizes_sampled = self.generate_hole_sizes(column, n_masked_col, sort=True)
            assert sum(sizes_sampled) == n_masked_col
            sizes_sampled += self.generate_hole_sizes(column, n_masked_col, sort=False)
            for sample in sizes_sampled:
                sample = min(min(sample, sizes_max.max()), n_masked_left)
                i_hole = np.random.choice(np.where(sample <= sizes_max)[0])

                assert (~mask[column].iloc[i_hole - sample : i_hole]).all()
                mask[column].iloc[i_hole - sample : i_hole] = True
                n_masked_left -= sample

                sizes_max.iloc[i_hole - sample : i_hole] = 0
                sizes_max.iloc[i_hole:] = np.minimum(
                    sizes_max.iloc[i_hole:],
                    np.arange(len(sizes_max.iloc[i_hole:])),
                )
                if n_masked_left == 0:
                    break

        if list_failed:
            logger.warning(f"No place to introduce sampled holes of size {list_failed}!")
        return mask


class GeometricHoleGenerator(_SamplerHoleGenerator):
    """This class implements a way to generate holes in a dataframe.
    The holes are generated following a Markov 1D process.

    Parameters
    ----------
    n_splits : int
        Number of splits
    subset : Optional[List[str]], optional
        Names of the columns for which holes must be created, by default None
    ratio_masked : Optional[float], optional
        Ratio of masked values ​​to add, by default 0.05.
    random_state : Optional[int], optional
        The seed used by the random number generator, by default 42.
    groups: Optional[List[str]]
        Column names used to group the data
    """

    def __init__(
        self,
        n_splits: int,
        subset: Optional[List[str]] = None,
        ratio_masked: Optional[float] = 0.05,
        random_state: Optional[int] = 42,
        groups: Optional[List[str]] = [],
    ):
        super().__init__(
            n_splits=n_splits,
            subset=subset,
            random_state=random_state,
            ratio_masked=ratio_masked,
            groups=groups,
        )

    def fit(self, X: pd.DataFrame) -> GeometricHoleGenerator:
        """
        Get the transition matrix from a list of states

        Parameters
        ----------
        X : pd.DataFrame
            transition matrix (stochastic matrix) current in index, next in columns
            1 is missing


        Returns
        -------
        Markov1DHoleGenerator
            The model itself

        """
        super().fit(X)
        # self._check_subset(X)
        self.dict_probas_out = {}
        for column in self.subset:
            states = X[column].isna()
            df_transition = compute_transition_matrix(states, self.ngroups)
            self.dict_probas_out[column] = df_transition.loc[True, False]

        return self

    def sample_sizes(self, column, n_masked):
        proba_out = self.dict_probas_out[column]
        mean_size = 1 / proba_out
        n_holes = 2 * round(n_masked / mean_size)
        sizes_sampled = pd.Series(np.random.geometric(p=proba_out, size=n_holes))
        return sizes_sampled


class EmpiricalHoleGenerator(_SamplerHoleGenerator):
    """This class implements a way to generate holes in a dataframe.
    The distribution of holes is learned from the data.
    The distributions are learned column by column.

    Parameters
    ----------
    n_splits : int
        Number of splits
    subset : Optional[List[str]], optional
        Names of the columns for which holes must be created, by default None
    ratio_masked : Optional[float], optional
        Ratio of masked values ​​to add, by default 0.05.
    random_state : Optional[int], optional
        The seed used by the random number generator, by default 42.
    groups: Optional[List[str]]
        Column names used to group the data
    """

    def __init__(
        self,
        n_splits: int,
        subset: Optional[str] = None,
        ratio_masked: Optional[float] = 0.05,
        random_state: Optional[int] = 42,
        groups: Optional[List[str]] = [],
    ):
        super().__init__(
            n_splits=n_splits,
            subset=subset,
            random_state=random_state,
            ratio_masked=ratio_masked,
            groups=groups,
        )

    def compute_distribution_holes(self, states: pd.Series) -> pd.Series:
        series_id = (states.diff() != 0).cumsum()
        series_id = series_id[states]
        distribution_holes = series_id.value_counts().value_counts()
<<<<<<< HEAD

=======
        distribution_holes.index.name = "_size_hole"
        # distribution_holes /= distribution_holes.sum()
>>>>>>> bee7ff11
        return distribution_holes

    def fit(self, X: pd.DataFrame) -> EmpiricalHoleGenerator:
        """Compute the holes sizes of a dataframe.
        Dataframe df has only one column

        Parameters
        ----------
        X : pd.DataFrame
            data with holes

        Returns
        -------
        EmpiricalTimeHoleGenerator
            The model itself
        """

        super().fit(X)

        self.dict_distributions_holes = {}
        for column in self.subset:
            states = X[column].isna()
            if self.ngroups is None:
                self.dict_distributions_holes[column] = self.compute_distribution_holes(states)
            else:
                distributions_holes = states.groupby(self.ngroups).apply(
                    self.compute_distribution_holes
                )
<<<<<<< HEAD
                distributions_holes = distributions_holes.groupby(level=1).sum()
=======
                distributions_holes = distributions_holes.groupby(by="_size_hole").sum()
>>>>>>> bee7ff11
                self.dict_distributions_holes[column] = distributions_holes

    def sample_sizes(self, column, n_masked):
        """Create missing data in an arraylike object based on the holes size distribution.

        Parameters
        ----------
        column : str
            name of the column to fill with holes
        nb_holes : Optional[int], optional
            number of holes to create, by default 10

        Returns
        -------
        samples_sizes : List[int]
        """
        distribution_holes = self.dict_distributions_holes[column]
        distribution_holes /= distribution_holes.sum()
        mean_size = (distribution_holes.values * distribution_holes.index.values).sum()

        n_samples = 2 * round(n_masked / mean_size)
        sizes_sampled = np.random.choice(distribution_holes.index, n_samples, p=distribution_holes)
        return sizes_sampled


class MultiMarkovHoleGenerator(_HoleGenerator):
    """This class implements a way to generate holes in a dataframe.
    The holes are generated according to a Markov process.
    Each line of the dataframe mask (np.nan) represents a state of the Markov chain.

    Parameters
    ----------
    n_splits : int
        Number of splits
    subset : Optional[List[str]], optional
        Names of the columns for which holes must be created, by default None
    ratio_masked : Optional[float], optional
        Ratio of masked values ​​to add, by default 0.05.
    random_state : Optional[int], optional
        The seed used by the random number generator, by default 42.
    groups: Optional[List[str]]
        Column names used to group the data
    """

    def __init__(
        self,
        n_splits: int,
        subset: Optional[List[str]] = None,
        ratio_masked: Optional[float] = 0.05,
        random_state: Optional[int] = 42,
        groups: Optional[List[str]] = [],
    ):
        super().__init__(
            n_splits=n_splits,
            subset=subset,
            random_state=random_state,
            ratio_masked=ratio_masked,
            groups=groups,
        )

    def fit(self, X: pd.DataFrame) -> MultiMarkovHoleGenerator:
        """
        Get the transition matrix from a list of states
        df_transition: pd.DataFrame
            transition matrix (stochastic matrix)
            current in index, next in columns
            1 is missing

        Parameters
        ----------
        states : pd.DataFrame

        Returns
        -------
        MultiMarkovHoleGenerator
            The model itself

        """
        super().fit(X)

        states = X[self.subset].isna().apply(lambda x: tuple(x), axis=1)
        self.df_transition = compute_transition_matrix(states, self.ngroups)
        self.df_transition.index = pd.MultiIndex.from_tuples(self.df_transition.index)
        self.df_transition.columns = pd.MultiIndex.from_tuples(self.df_transition.columns)

        return self

    def generate_multi_realisation(self, n_masked: int) -> List[List[Tuple[bool]]]:
        """Generate a sequence of states "states" of size "size" from a transition matrix "df_transition"

        Parameters
        ----------
        df_transition : pd.DataFrame
            transition matrix (stochastic matrix)
        size : int
            length of the output sequence

        Returns
        -------
        realisation ; List[int]
            sequence of states
        """
        states = sorted(list(self.df_transition.index))
        state_nona = tuple([False] * len(states[0]))

        state = state_nona
        realisations = []
        count_masked = 0
        while count_masked < n_masked:
            realisation = []
            while True:
                probas = self.df_transition.loc[state, :].values
                state = np.random.choice(self.df_transition.columns, 1, p=probas)[0]
                if state == state_nona:
                    break
                else:
                    count_masked += sum(state)
                    realisation.append(state)
            if realisation:
                realisations.append(realisation)
        return realisations

    def generate_mask(self, X: pd.DataFrame) -> List[pd.DataFrame]:
        """Create missing data in an arraylike object based on a markov chain.
        States of the MC are the different masks of missing values:
        there are at most pow(2,X.shape[1]) possible states.

        Parameters
        ----------
        X : pd.DataFrame
            initial dataframe with missing (true) entries

        Returns
        -------
        Dict[str, pd.DataFrame]
            the initial dataframe, the dataframe with additional missing entries and the created
            mask
        """

        X_subset = X[self.subset]
        mask = pd.DataFrame(False, columns=X_subset.columns, index=X_subset.index)

        values_hasna = X_subset.isna().any(axis=1)

        sizes_max = get_sizes_max(values_hasna)
        n_masked_left = int(X[self.subset].size * self.ratio_masked)

        realisations = self.generate_multi_realisation(n_masked_left)
        realisations = sorted(realisations, reverse=True)
        for realisation in realisations:
            size_hole = len(realisation)
            n_masked = sum([sum(row) for row in realisation])
            size_hole = min(size_hole, sizes_max.max())
            realisation = realisation[:size_hole]
            i_hole = np.random.choice(np.where(size_hole <= sizes_max)[0])
            assert (~mask.iloc[i_hole - size_hole : i_hole]).all().all()
            mask.iloc[i_hole - size_hole : i_hole] = mask.iloc[i_hole - size_hole : i_hole].where(
                ~np.array(realisation), other=True
            )
            n_masked_left -= n_masked

            sizes_max.iloc[i_hole - size_hole : i_hole] = 0
            sizes_max.iloc[i_hole:] = np.minimum(
                sizes_max.iloc[i_hole:],
                np.arange(len(sizes_max.iloc[i_hole:])),
            )
            if n_masked_left <= 0:
                break

        complete_mask = pd.DataFrame(False, columns=X.columns, index=X.index)
        complete_mask[self.subset] = mask[self.subset]
        return mask


class GroupedHoleGenerator(_HoleGenerator):
    """This class implements a way to generate holes in a dataframe.
    The holes are generated from groups, specified by the user.
    This class uses the GroupShuffleSplit function of sklearn.

    Parameters
    ----------
    n_splits : int
        Number of splits
    subset : Optional[List[str]], optional
        Names of the columns for which holes must be created, by default None
    ratio_masked : Optional[float], optional
        Ratio of masked values ​​to add, by default 0.05.
    random_state : Optional[int], optional
        The seed used by the random number generator, by default 42.
    groups : List[str]
        Names of the columns forming the groups, by default []
    """

    def __init__(
        self,
        n_splits: int,
        subset: Optional[List[str]] = None,
        ratio_masked: Optional[float] = 0.05,
        random_state: Optional[int] = 42,
        groups: List[str] = [],
    ):
        super().__init__(
            n_splits=n_splits,
            subset=subset,
            ratio_masked=ratio_masked,
            random_state=random_state,
            groups=groups,
        )

        if groups == []:
            raise Exception("Argument groups is an empty list!")

    def fit(self, X: pd.DataFrame) -> GroupedHoleGenerator:
        """Creare the groups based on the column names (groups attribute)

        Parameters
        ----------
        X : pd.DataFrame

        Returns
        -------
        GroupedHoleGenerator
            The model itself

        Raises
        ------
        if the number of samples/splits is greater than the number of groups.
        """

        super().fit(X)

        if self.n_splits > self.ngroups.nunique():
            raise ValueError("n_samples has to be smaller than the number of groups.")

        return self

    def split(self, X: pd.DataFrame) -> List[pd.DataFrame]:
        self.fit(X)

        gss = GroupShuffleSplit(
            n_splits=self.n_splits,
            train_size=1 - self.ratio_masked,
            random_state=self.random_state,
        )

        list_masks = []
        for _, observed_indices in gss.split(X=X, y=None, groups=self.ngroups):
            observed_indices = X.index[observed_indices]
            # create the boolean mask of missing values
            df_mask = pd.DataFrame(
                False,
                columns=X.columns,
                index=X.index,
            )
            df_mask.loc[observed_indices, self.subset] = True
            list_masks.append(df_mask)

        return list_masks<|MERGE_RESOLUTION|>--- conflicted
+++ resolved
@@ -191,12 +191,7 @@
 
 
 class _SamplerHoleGenerator(_HoleGenerator):
-<<<<<<< HEAD
-    """This abstract class implements a generic way to generate holes in a dataframe by sampling 1D
-    hole size distributions.
-=======
     """This abstract class implements a generic way to generate holes in a dataframe by sampling 1D hole size distributions.
->>>>>>> bee7ff11
 
     Parameters
     ----------
@@ -404,12 +399,8 @@
         series_id = (states.diff() != 0).cumsum()
         series_id = series_id[states]
         distribution_holes = series_id.value_counts().value_counts()
-<<<<<<< HEAD
-
-=======
         distribution_holes.index.name = "_size_hole"
         # distribution_holes /= distribution_holes.sum()
->>>>>>> bee7ff11
         return distribution_holes
 
     def fit(self, X: pd.DataFrame) -> EmpiricalHoleGenerator:
@@ -438,11 +429,7 @@
                 distributions_holes = states.groupby(self.ngroups).apply(
                     self.compute_distribution_holes
                 )
-<<<<<<< HEAD
-                distributions_holes = distributions_holes.groupby(level=1).sum()
-=======
                 distributions_holes = distributions_holes.groupby(by="_size_hole").sum()
->>>>>>> bee7ff11
                 self.dict_distributions_holes[column] = distributions_holes
 
     def sample_sizes(self, column, n_masked):
