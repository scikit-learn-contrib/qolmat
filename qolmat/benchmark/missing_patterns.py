from __future__ import annotations

import logging
from typing import List, Optional, Tuple

import numpy as np
import pandas as pd
from matplotlib import pyplot as plt
from sklearn.model_selection import GroupShuffleSplit
from sklearn.utils import resample

logger = logging.getLogger(__name__)


def compute_transition_matrix(states: pd.Series):
    df_couples = pd.DataFrame({"current": states, "next": states.shift(-1)})
    counts = df_couples.groupby(["current", "next"]).size()
    df_counts = counts.unstack().fillna(0)
    df_transition = df_counts.div(df_counts.sum(axis=1), axis=0)
    return df_transition


class HoleGenerator:
    """
    This class implements a method to get indices of observed and missing values.

    Parameters
    ----------
    n_splits : int
        number of dataframes with missing additional missing values to be created
    subset : Optional[List[str]]
        Names of the columns for which holes must be created, by default None
    ratio_missing : Optional[float]
        Ratio of missing values ​​to add, by default 0.05.
    random_state : Optional[int]
        The seed used by the random number generator, by default 42.
    groups: Optional[List[str]]
        Column names used to group the data
    """

    def __init__(
        self,
        n_splits: int,
        subset: Optional[List[str]] = None,
        ratio_missing: Optional[float] = 0.05,
        random_state: Optional[int] = 42,
        groups: Optional[List[str]] = [],
    ) -> None:
        self.n_splits = n_splits
        self.subset = subset
        self.ratio_missing = ratio_missing
        self.random_state = random_state
        self.groups = groups

    def fit(self, X: pd.DataFrame) -> HoleGenerator:
        """
        Fits the generator.

        Parameters
        ----------
        X : pd.DataFrame
            Initial dataframe with a missing pattern to be imitated.
        """
        self._check_subset(X)
        self.dict_ratios = {}
        missing_per_col = X[self.subset].isna().sum()
        self.dict_ratios = (missing_per_col / missing_per_col.sum()).to_dict()
        if self.groups == []:
            self.ngroups = None
        else:
            self.ngroups = X.groupby(self.groups).ngroup()

        return self

    def split(self, X: pd.DataFrame) -> List[pd.DataFrame]:
        """Create a list of boolean masks representing the data to mask.
        
        Parameters
        ----------
        X : pd.DataFrame
            Initial dataframe with a missing pattern to be imitated.

        Returns
        -------
        Dict[str, pd.DataFrame]
            the initial dataframe, the dataframe with additional missing entries and the created
            mask
        """

        self.fit(X)
        list_masks = []
        for _ in range(self.n_splits):
            if self.ngroups is None:
                mask = self.generate_mask(X)
            else:
                mask = X.groupby(self.ngroups).apply(self.generate_mask)
<<<<<<< HEAD
=======
            print(mask.isna().mean())
>>>>>>> 496d492c
            list_masks.append(mask)
        return list_masks

    def _check_subset(self, X: pd.DataFrame):
        columns_with_nans = X.columns[X.isna().any()]
        if self.subset is None:
            self.subset = columns_with_nans
        else:
            subset_without_nans = [
                column for column in self.subset if column not in columns_with_nans
            ]
            if len(subset_without_nans) > 0:
                raise Exception(
                    f"No missing value in the columns {subset_without_nans}!"
                    "You need to pass the relevant column name in the subset argument!"
                )


class UniformHoleGenerator(HoleGenerator):
    """This class implements a way to generate holes in a dataframe.
    The holes are generated randomly, using the resample method of scikit learn.

    Parameters
    ----------
    n_splits : int
        Number of splits
    subset : Optional[List[str]], optional
        Names of the columns for which holes must be created, by default None
    ratio_missing : Optional[float], optional
        Ratio of missing values ​​to add, by default 0.05.
    random_state : Optional[int], optional
        The seed used by the random number generator, by default 42.
    """

    def __init__(
        self,
        n_splits: int,
        subset: Optional[List[str]] = None,
        ratio_missing: Optional[float] = 0.05,
        random_state: Optional[int] = 42,
    ):
        super().__init__(
            n_splits=n_splits,
            subset=subset,
            random_state=random_state,
            ratio_missing=ratio_missing,
            groups=[],
        )

    def generate_mask(self, X: pd.DataFrame) -> pd.DataFrame:
        """
        Returns a mask for the dataframe at hand.

        Parameters
        ----------
        X : pd.DataFrame
            Initial dataframe with a missing pattern to be imitated.
        """

        df_mask = pd.DataFrame(False, index=X.index, columns=X.columns)
        n_missing_col = round(self.ratio_missing * len(X))

        for column in self.subset:

            indices = np.where(X[column].notna())[0]
            indices = resample(
                indices,
                replace=False,
                n_samples=n_missing_col,
                stratify=None,
            )
            df_mask[column].iloc[indices] = True

        return df_mask


class ColWiseSamplerHoleGenerator(HoleGenerator):
    """This class implements a way to generate holes in a dataframe.

    Parameters
    ----------
    n_splits : int
        Number of splits
    subset : Optional[List[str]], optional
        Names of the columns for which holes must be created, by default None
    ratio_missing : Optional[float], optional
        Ratio of missing values ​​to add, by default 0.05.
    random_state : Optional[int], optional
        The seed used by the random number generator, by default 42.
    groups: Optional[List[str]]
        Column names used to group the data
    """

    def __init__(
        self,
        n_splits: int,
        subset: Optional[List[str]] = None,
        ratio_missing: Optional[float] = 0.05,
        random_state: Optional[int] = 42,
        groups: Optional[List[str]] = [],
    ):
        super().__init__(
            n_splits=n_splits,
            subset=subset,
            random_state=random_state,
            ratio_missing=ratio_missing,
            groups=groups,
        )

    def generate_hole_sizes(self, column: str, n_missing: int, sort: bool=True) -> List[int]:
        """Generate a sequence of states "states" of size "size" from a transition matrix "df_transition"

        Parameters
        ----------
        size : int
            length of the output sequence

        Returns
        -------
        List[float]
        """
        sizes_sampled = self.sample_sizes(column, n_missing)
        sizes_sampled = sizes_sampled[sizes_sampled.cumsum() < n_missing]
        n_missing_sampled = sizes_sampled.sum()
        list_sizes = sizes_sampled.tolist() + [n_missing - n_missing_sampled]
        if sort:
            list_sizes = sorted(list_sizes, reverse=True)
        return list_sizes
    
    def generate_mask(self, X: pd.DataFrame) -> pd.DataFrame:
        """Create missing data in an arraylike object based on a markov chain.
        States of the MC are the different masks of missing values:
        there are at most pow(2,X.shape[1]) possible states.

        Parameters
        ----------
        X : pd.DataFrame
            initial dataframe with missing (true) entries

        Returns
        -------
        mask : pd.DataFrame
            masked dataframe with additional missing entries
        """
        mask = pd.DataFrame(False, columns=X.columns, index=X.index)
        n_missing_col = round(self.ratio_missing * len(X))
        list_failed = []
        for column in self.subset:
            states = X[column].isna()

            ids_hole = (states.diff() != 0).cumsum()
            sizes_max = states.groupby(ids_hole).apply(lambda x: (~x) * np.arange(len(x))).shift(1).fillna(0).astype(int)
            n_masked_left = n_missing_col

            sizes_sampled = self.generate_hole_sizes(column, n_missing_col, sort=True)
            assert sum(sizes_sampled) == n_missing_col
            sizes_sampled += self.generate_hole_sizes(column, n_missing_col, sort=False)
            
            for sample in sizes_sampled:

                sample = min(min(sample, sizes_max.max()), n_masked_left)
                i_hole = np.random.choice(np.where(sample <= sizes_max)[0])

                assert (~mask[column].iloc[i_hole - sample : i_hole]).all()
                mask[column].iloc[i_hole - sample : i_hole] = True
                n_masked_left -= sample

                sizes_max.iloc[i_hole - sample : i_hole] = 0
                sizes_max.iloc[i_hole:] = np.minimum(sizes_max.iloc[i_hole:], np.arange(len(sizes_max.iloc[i_hole:])))
                if n_masked_left == 0:
                    break

        if list_failed:
            logger.warning(f"No place to introduce sampled holes of size {list_failed}!")
        return mask


class GeometricHoleGenerator(ColWiseSamplerHoleGenerator):
    """This class implements a way to generate holes in a dataframe.
    The holes are generated following a Markov 1D process.

    Parameters
    ----------
    n_splits : int
        Number of splits
    subset : Optional[List[str]], optional
        Names of the columns for which holes must be created, by default None
    ratio_missing : Optional[float], optional
        Ratio of missing values ​​to add, by default 0.05.
    random_state : Optional[int], optional
        The seed used by the random number generator, by default 42.
    groups: Optional[List[str]]
        Column names used to group the data
    """

    def __init__(
        self,
        n_splits: int,
        subset: Optional[List[str]] = None,
        ratio_missing: Optional[float] = 0.05,
        random_state: Optional[int] = 42,
        groups: Optional[List[str]] = [],
    ):
        super().__init__(
            n_splits=n_splits,
            subset=subset,
            random_state=random_state,
            ratio_missing=ratio_missing,
            groups=groups,
        )

    def fit(self, X: pd.DataFrame) -> GeometricHoleGenerator:
        """
        Get the transition matrix from a list of states

        Parameters
        ----------
        X : pd.DataFrame
            transition matrix (stochastic matrix) current in index, next in columns
            1 is missing


        Returns
        -------
        Markov1DHoleGenerator
            The model itself

        """
        super().fit(X)
        # self._check_subset(X)
        self.dict_probas_out = {}
        for column in self.subset:
            states = X[column].isna()
            df_transition = compute_transition_matrix(states)
            self.dict_probas_out[column] = df_transition.loc[True, False]

        return self

    def sample_sizes(self, column, n_missing):
        proba_out = self.dict_probas_out[column]
        mean_size = 1 / proba_out
        n_holes = 2 * round(n_missing / mean_size)
        sizes_sampled = pd.Series(np.random.geometric(p=proba_out, size=n_holes))
        return sizes_sampled


class EmpiricalHoleGenerator(ColWiseSamplerHoleGenerator):
    """This class implements a way to generate holes in a dataframe.
    The distribution of holes is learned from the data.
    The distributions are learned column by column.

    Parameters
    ----------
    n_splits : int
        Number of splits
    subset : Optional[List[str]], optional
        Names of the columns for which holes must be created, by default None
    ratio_missing : Optional[float], optional
        Ratio of missing values ​​to add, by default 0.05.
    random_state : Optional[int], optional
        The seed used by the random number generator, by default 42.
    groups: Optional[List[str]]
        Column names used to group the data
    """

    def __init__(
        self,
        n_splits: int,
        subset: Optional[str] = None,
        ratio_missing: Optional[float] = 0.05,
        random_state: Optional[int] = 42,
        groups: Optional[List[str]] = [],
    ):
        super().__init__(
            n_splits=n_splits,
            subset=subset,
            random_state=random_state,
            ratio_missing=ratio_missing,
            groups=groups,
        )

    def fit(self, X: pd.DataFrame) -> EmpiricalHoleGenerator:
        """Compute the holes sizes of a dataframe.
        Dataframe df has only one column

        Parameters
        ----------
        X : pd.DataFrame
            data with holes

        Returns
        -------
        EmpiricalTimeHoleGenerator
            The model itself
        """

        super().fit(X)

        self.dict_distributions_holes = {}
        for column in self.subset:
            df_count = X[[column]].copy()
            df_count["series_id"] = np.cumsum(df_count.isna().diff() != 0)
            df_count.loc[df_count[column].notna(), "series_id"] = 0
            df_count = df_count[df_count["series_id"] != 0]
            distribution_holes = df_count["series_id"].value_counts().value_counts()
            self.dict_distributions_holes[column] = distribution_holes


    def sample_sizes(self, column, n_missing):
        """Create missing data in an arraylike object based on the holes size distribution.

        Parameters
        ----------
        column : str
            name of the column to fill with holes
        nb_holes : Optional[int], optional
            number of holes to create, by default 10

        Returns
        -------
        samples_sizes : List[int]
        """
<<<<<<< HEAD
        distribution_holes = self.dict_distributions_holes[column]
        n_observations = distribution_holes.sum()
        mean_size = (distribution_holes.values * distribution_holes.index.values).sum() / n_observations

        n_samples = 2 * round(n_missing / mean_size)
        weights = distribution_holes / n_observations
        sizes_sampled = np.random.choice(
            distribution_holes.index, n_samples, p=weights
        )        
        return sizes_sampled
=======
        mask = pd.DataFrame(False, columns=X.columns, index=X.index)
        n_missing_col = round(self.ratio_missing * len(X))
        list_failed = []
        for column in self.subset:
            states = X[column].isna()
            samples_sizes = self.generate_hole_sizes(column, n_missing_col)
            samples_sizes = sorted(samples_sizes, reverse=True)
            for sample in samples_sizes:
                is_valid = (
                    ~(states | mask[column]).rolling(sample + 2).max().fillna(1).astype(bool)
                )
                if not np.any(is_valid):
                    list_failed.append(sample)
                    continue
                i_hole = np.random.choice(np.where(is_valid)[0])
                mask[column].iloc[i_hole - sample : i_hole] = True
        if list_failed:
            logger.warning(f"No place to introduce sampled holes of size {list_failed}!")
        return mask
>>>>>>> 496d492c


class MultiMarkovHoleGenerator(HoleGenerator):
    """This class implements a way to generate holes in a dataframe.
    The holes are generated according to a Markov process.
    Each line of the dataframe mask (np.nan) represents a state of the Markov chain.

    Parameters
    ----------
    n_splits : int
        Number of splits
    subset : Optional[List[str]], optional
        Names of the columns for which holes must be created, by default None
    ratio_missing : Optional[float], optional
        Ratio of missing values ​​to add, by default 0.05.
    random_state : Optional[int], optional
        The seed used by the random number generator, by default 42.
    groups: Optional[List[str]]
        Column names used to group the data
    """

    def __init__(
        self,
        n_splits: int,
        subset: Optional[List[str]] = None,
        ratio_missing: Optional[float] = 0.05,
        random_state: Optional[int] = 42,
        groups: Optional[List[str]] = [],
    ):
        super().__init__(
            n_splits=n_splits,
            subset=subset,
            random_state=random_state,
            ratio_missing=ratio_missing,
            groups=groups,
        )

    def fit(self, X: pd.DataFrame) -> MultiMarkovHoleGenerator:
        """
        Get the transition matrix from a list of states
        df_transition: pd.DataFrame
            transition matrix (stochastic matrix)
            current in index, next in columns
            1 is missing

        Parameters
        ----------
        states : pd.DataFrame

        Returns
        -------
        MultiMarkovHoleGenerator
            The model itself

        """
        self._check_subset(X)

        states = X[self.subset].isna().apply(lambda x: tuple(x), axis=1)
        self.df_transition = compute_transition_matrix(states)
        self.df_transition.index = pd.MultiIndex.from_tuples(self.df_transition.index)
        self.df_transition.columns = pd.MultiIndex.from_tuples(self.df_transition.columns)

        return self

    def generate_multi_realisation(self, n_missing: int) -> List[List[Tuple[bool]]]:
        """Generate a sequence of states "states" of size "size" from a transition matrix "df_transition"

        Parameters
        ----------
        df_transition : pd.DataFrame
            transition matrix (stochastic matrix)
        size : int
            length of the output sequence

        Returns
        -------
        realisation ; List[int]
            sequence of states
        """
        states = sorted(list(self.df_transition.index))
        state_nona = tuple([False] * len(states[0]))

        state = state_nona
        realisations = []
        count_missing = 0
        while count_missing < n_missing:
            realisation = []
            while True:
                probas = self.df_transition.loc[state, :].values
                state = np.random.choice(self.df_transition.columns, 1, p=probas)[0]
                if state == state_nona:
                    break
                else:
                    count_missing += sum(state)
                    realisation.append(state)
            if realisation:
                realisations.append(realisation)
        return realisations

    def generate_mask(self, X: pd.DataFrame) -> List[pd.DataFrame]:
        """Create missing data in an arraylike object based on a markov chain.
        States of the MC are the different masks of missing values:
        there are at most pow(2,X.shape[1]) possible states.

        Parameters
        ----------
        X : pd.DataFrame
            initial dataframe with missing (true) entries

        Returns
        -------
        Dict[str, pd.DataFrame]
            the initial dataframe, the dataframe with additional missing entries and the created
            mask
        """

        X_subset = X[self.subset]
        mask = pd.DataFrame(False, columns=X_subset.columns, index=X_subset.index)

        mask_init = X_subset.isna().any(axis=1)
        n_missing = X[self.subset].size * self.ratio_missing

        realisations = self.generate_multi_realisation(n_missing)
        realisations = sorted(realisations, reverse=True)
        for realisation in realisations:
            size_hole = len(realisation)
            is_valid = (
                ~(mask_init | mask).T.all().rolling(size_hole + 2).max().fillna(1).astype(bool)
            )
            if not np.any(is_valid):
                logger.warning(f"No place to introduce sampled hole of size {size_hole}!")
                continue
            i_hole = np.random.choice(np.where(is_valid)[0])
            mask.iloc[i_hole - size_hole : i_hole] = mask.iloc[i_hole - size_hole : i_hole].where(
                ~np.array(realisation), other=True
            )

        complete_mask = pd.DataFrame(False, columns=X.columns, index=X.index)
        complete_mask[self.subset] = mask[self.subset]
        return mask


<<<<<<< HEAD
=======
class EmpiricalTimeHoleGenerator(HoleGenerator):
    """This class implements a way to generate holes in a dataframe.
    The distribution of holes is learned from the data.
    The distributions are learned column by column.

    Parameters
    ----------
    n_splits : int
        Number of splits
    subset : Optional[List[str]], optional
        Names of the columns for which holes must be created, by default None
    ratio_missing : Optional[float], optional
        Ratio of missing values ​​to add, by default 0.05.
    random_state : Optional[int], optional
        The seed used by the random number generator, by default 42.
    """

    def __init__(
        self,
        n_splits: int,
        subset: Optional[str] = None,
        ratio_missing: Optional[float] = 0.05,
        random_state: Optional[int] = 42,
        groups: Optional[List[str]] = [],
    ):
        super().__init__(
            n_splits=n_splits,
            subset=subset,
            random_state=random_state,
            ratio_missing=ratio_missing,
            groups=groups,
        )

    def fit(self, X: pd.DataFrame) -> EmpiricalTimeHoleGenerator:
        """Compute the holes sizes of a dataframe.
        Dataframe df has only one column

        Parameters
        ----------
        X : pd.DataFrame
            data with holes

        Returns
        -------
        EmpiricalTimeHoleGenerator
            The model itself
        """

        self._check_subset(X)

        self.dict_distributions_holes = {}
        for column in self.subset:
            df_count = X[[column]].copy()
            df_count["series_id"] = np.cumsum(df_count.isna().diff() != 0)
            df_count.loc[df_count[column].notna(), "series_id"] = 0
            df_count = df_count[df_count["series_id"] != 0]
            distribution_holes = df_count["series_id"].value_counts().value_counts()
            self.dict_distributions_holes[column] = distribution_holes

    def generate_hole_sizes(self, column: str, n_missing: Optional[int] = 10) -> List[int]:
        """Create missing data in an arraylike object based on the holes size distribution.

        Parameters
        ----------
        column : str
            name of the column to fill with holes
        nb_holes : Optional[int], optional
            number of holes to create, by default 10

        Returns
        -------
        samples_sizes : List[int]
        """

        sizes_holes = self.dict_distributions_holes[column]
        samples_sizes = np.random.choice(
            sizes_holes.index, n_missing, p=sizes_holes / sum(sizes_holes)
        )
        return samples_sizes

    def generate_mask(self, X: pd.DataFrame) -> pd.DataFrame:
        mask = pd.DataFrame(False, columns=X.columns, index=X.index)
        n_missing_col = round(self.ratio_missing * len(X))

        for column in self.subset:

            states = X[column].isna()
            samples_sizes = self.generate_hole_sizes(X[[column]], nb_holes=n_missing_col)
            samples_sizes = sorted(samples_sizes, reverse=True)
            for sample in samples_sizes:
                is_valid = (
                    ~(states | mask[column]).rolling(sample + 2).max().fillna(1).astype(bool)
                )
                if not np.any(is_valid):
                    logger.warning(f"No place to introduce sampled hole of size {sample}!")
                    continue
                i_hole = np.random.choice(np.where(is_valid)[0])
                if mask[column].iloc[i_hole - sample + 1 : i_hole + 1].any():
                    print("overriding existing hole!")
                mask[column].iloc[i_hole - sample : i_hole] = True
        return mask


>>>>>>> 496d492c
class GroupedHoleGenerator(HoleGenerator):
    """This class implements a way to generate holes in a dataframe.
    The holes are generated from groups, specified by the user.
    This class uses the GroupShuffleSplit function of sklearn.

    Parameters
    ----------
    n_splits : int
        Number of splits
    subset : Optional[List[str]], optional
        Names of the columns for which holes must be created, by default None
    ratio_missing : Optional[float], optional
        Ratio of missing values ​​to add, by default 0.05.
    random_state : Optional[int], optional
        The seed used by the random number generator, by default 42.
    groups : Optional[List[str]], optional
        Names of the columns forming the groups, by default empty list
    """

    def __init__(
        self,
        n_splits: int,
        groups: List[str],
        subset: Optional[List[str]] = None,
        ratio_missing: Optional[float] = 0.05,
        random_state: Optional[int] = 42,
<<<<<<< HEAD
        groups: List[str] = [],
=======
>>>>>>> 496d492c
    ):
        super().__init__(
            n_splits=n_splits,
            subset=subset,
            ratio_missing=ratio_missing,
            random_state=random_state,
            groups=groups,
        )

        if groups == []:
            raise Exception("Argument groups is an empty list!")

    def fit(self, X: pd.DataFrame) -> GroupedHoleGenerator:
        """Creare the groups based on the column names (groups attribute)

        Parameters
        ----------
        X : pd.DataFrame

        Returns
        -------
        GroupedHoleGenerator
            The model itself

        Raises
        ------
        if the number of samples/splits is greater than the number of groups.
        """

        super().fit(X)

        n_masked_per_column = len(X) * self.ratio_missing
        eligible_per_column = (X.notna().groupby(self.groups).all() * X.notna().groupby(self.groups).sum()).sum()
        self.probas_sample = n_masked_per_column / eligible_per_column

        if self.n_splits > self.ngroups.nunique():
            raise ValueError("n_samples has to be smaller than the number of groups.")

        return self

    def generate_mask(self, X: pd.DataFrame) -> pd.DataFrame:
        mask = pd.DataFrame(False, columns=X.columns, index=X.index)

        for column in self.subset:
            has_no_nan = X[column].notna().all()
            is_sampled = np.random.uniform(0, 1) < self.probas_sample[column]

            if has_no_nan and is_sampled:
                mask[column] = True

        return mask<|MERGE_RESOLUTION|>--- conflicted
+++ resolved
@@ -30,8 +30,8 @@
         number of dataframes with missing additional missing values to be created
     subset : Optional[List[str]]
         Names of the columns for which holes must be created, by default None
-    ratio_missing : Optional[float]
-        Ratio of missing values ​​to add, by default 0.05.
+    ratio_masked : Optional[float]
+        Ratio of values ​​to mask, by default 0.05.
     random_state : Optional[int]
         The seed used by the random number generator, by default 42.
     groups: Optional[List[str]]
@@ -42,13 +42,13 @@
         self,
         n_splits: int,
         subset: Optional[List[str]] = None,
-        ratio_missing: Optional[float] = 0.05,
+        ratio_masked: Optional[float] = 0.05,
         random_state: Optional[int] = 42,
         groups: Optional[List[str]] = [],
     ) -> None:
         self.n_splits = n_splits
         self.subset = subset
-        self.ratio_missing = ratio_missing
+        self.ratio_masked = ratio_masked
         self.random_state = random_state
         self.groups = groups
 
@@ -94,10 +94,6 @@
                 mask = self.generate_mask(X)
             else:
                 mask = X.groupby(self.ngroups).apply(self.generate_mask)
-<<<<<<< HEAD
-=======
-            print(mask.isna().mean())
->>>>>>> 496d492c
             list_masks.append(mask)
         return list_masks
 
@@ -126,8 +122,8 @@
         Number of splits
     subset : Optional[List[str]], optional
         Names of the columns for which holes must be created, by default None
-    ratio_missing : Optional[float], optional
-        Ratio of missing values ​​to add, by default 0.05.
+    ratio_masked : Optional[float], optional
+        Ratio of masked values ​​to add, by default 0.05.
     random_state : Optional[int], optional
         The seed used by the random number generator, by default 42.
     """
@@ -136,14 +132,14 @@
         self,
         n_splits: int,
         subset: Optional[List[str]] = None,
-        ratio_missing: Optional[float] = 0.05,
+        ratio_masked: Optional[float] = 0.05,
         random_state: Optional[int] = 42,
     ):
         super().__init__(
             n_splits=n_splits,
             subset=subset,
             random_state=random_state,
-            ratio_missing=ratio_missing,
+            ratio_masked=ratio_masked,
             groups=[],
         )
 
@@ -158,7 +154,7 @@
         """
 
         df_mask = pd.DataFrame(False, index=X.index, columns=X.columns)
-        n_missing_col = round(self.ratio_missing * len(X))
+        n_masked_col = round(self.ratio_masked * len(X))
 
         for column in self.subset:
 
@@ -166,7 +162,7 @@
             indices = resample(
                 indices,
                 replace=False,
-                n_samples=n_missing_col,
+                n_samples=n_masked_col,
                 stratify=None,
             )
             df_mask[column].iloc[indices] = True
@@ -183,8 +179,8 @@
         Number of splits
     subset : Optional[List[str]], optional
         Names of the columns for which holes must be created, by default None
-    ratio_missing : Optional[float], optional
-        Ratio of missing values ​​to add, by default 0.05.
+    ratio_masked : Optional[float], optional
+        Ratio of masked values ​​to add, by default 0.05.
     random_state : Optional[int], optional
         The seed used by the random number generator, by default 42.
     groups: Optional[List[str]]
@@ -195,7 +191,7 @@
         self,
         n_splits: int,
         subset: Optional[List[str]] = None,
-        ratio_missing: Optional[float] = 0.05,
+        ratio_masked: Optional[float] = 0.05,
         random_state: Optional[int] = 42,
         groups: Optional[List[str]] = [],
     ):
@@ -203,11 +199,11 @@
             n_splits=n_splits,
             subset=subset,
             random_state=random_state,
-            ratio_missing=ratio_missing,
+            ratio_masked=ratio_masked,
             groups=groups,
         )
 
-    def generate_hole_sizes(self, column: str, n_missing: int, sort: bool=True) -> List[int]:
+    def generate_hole_sizes(self, column: str, n_masked: int, sort: bool=True) -> List[int]:
         """Generate a sequence of states "states" of size "size" from a transition matrix "df_transition"
 
         Parameters
@@ -219,10 +215,10 @@
         -------
         List[float]
         """
-        sizes_sampled = self.sample_sizes(column, n_missing)
-        sizes_sampled = sizes_sampled[sizes_sampled.cumsum() < n_missing]
-        n_missing_sampled = sizes_sampled.sum()
-        list_sizes = sizes_sampled.tolist() + [n_missing - n_missing_sampled]
+        sizes_sampled = self.sample_sizes(column, n_masked)
+        sizes_sampled = sizes_sampled[sizes_sampled.cumsum() < n_masked]
+        n_masked_sampled = sizes_sampled.sum()
+        list_sizes = sizes_sampled.tolist() + [n_masked - n_masked_sampled]
         if sort:
             list_sizes = sorted(list_sizes, reverse=True)
         return list_sizes
@@ -243,18 +239,18 @@
             masked dataframe with additional missing entries
         """
         mask = pd.DataFrame(False, columns=X.columns, index=X.index)
-        n_missing_col = round(self.ratio_missing * len(X))
+        n_masked_col = round(self.ratio_masked * len(X))
         list_failed = []
         for column in self.subset:
             states = X[column].isna()
 
             ids_hole = (states.diff() != 0).cumsum()
             sizes_max = states.groupby(ids_hole).apply(lambda x: (~x) * np.arange(len(x))).shift(1).fillna(0).astype(int)
-            n_masked_left = n_missing_col
-
-            sizes_sampled = self.generate_hole_sizes(column, n_missing_col, sort=True)
-            assert sum(sizes_sampled) == n_missing_col
-            sizes_sampled += self.generate_hole_sizes(column, n_missing_col, sort=False)
+            n_masked_left = n_masked_col
+
+            sizes_sampled = self.generate_hole_sizes(column, n_masked_col, sort=True)
+            assert sum(sizes_sampled) == n_masked_col
+            sizes_sampled += self.generate_hole_sizes(column, n_masked_col, sort=False)
             
             for sample in sizes_sampled:
 
@@ -285,8 +281,8 @@
         Number of splits
     subset : Optional[List[str]], optional
         Names of the columns for which holes must be created, by default None
-    ratio_missing : Optional[float], optional
-        Ratio of missing values ​​to add, by default 0.05.
+    ratio_masked : Optional[float], optional
+        Ratio of masked values ​​to add, by default 0.05.
     random_state : Optional[int], optional
         The seed used by the random number generator, by default 42.
     groups: Optional[List[str]]
@@ -297,7 +293,7 @@
         self,
         n_splits: int,
         subset: Optional[List[str]] = None,
-        ratio_missing: Optional[float] = 0.05,
+        ratio_masked: Optional[float] = 0.05,
         random_state: Optional[int] = 42,
         groups: Optional[List[str]] = [],
     ):
@@ -305,7 +301,7 @@
             n_splits=n_splits,
             subset=subset,
             random_state=random_state,
-            ratio_missing=ratio_missing,
+            ratio_masked=ratio_masked,
             groups=groups,
         )
 
@@ -336,10 +332,10 @@
 
         return self
 
-    def sample_sizes(self, column, n_missing):
+    def sample_sizes(self, column, n_masked):
         proba_out = self.dict_probas_out[column]
         mean_size = 1 / proba_out
-        n_holes = 2 * round(n_missing / mean_size)
+        n_holes = 2 * round(n_masked / mean_size)
         sizes_sampled = pd.Series(np.random.geometric(p=proba_out, size=n_holes))
         return sizes_sampled
 
@@ -355,8 +351,8 @@
         Number of splits
     subset : Optional[List[str]], optional
         Names of the columns for which holes must be created, by default None
-    ratio_missing : Optional[float], optional
-        Ratio of missing values ​​to add, by default 0.05.
+    ratio_masked : Optional[float], optional
+        Ratio of masked values ​​to add, by default 0.05.
     random_state : Optional[int], optional
         The seed used by the random number generator, by default 42.
     groups: Optional[List[str]]
@@ -367,7 +363,7 @@
         self,
         n_splits: int,
         subset: Optional[str] = None,
-        ratio_missing: Optional[float] = 0.05,
+        ratio_masked: Optional[float] = 0.05,
         random_state: Optional[int] = 42,
         groups: Optional[List[str]] = [],
     ):
@@ -375,7 +371,7 @@
             n_splits=n_splits,
             subset=subset,
             random_state=random_state,
-            ratio_missing=ratio_missing,
+            ratio_masked=ratio_masked,
             groups=groups,
         )
 
@@ -406,7 +402,7 @@
             self.dict_distributions_holes[column] = distribution_holes
 
 
-    def sample_sizes(self, column, n_missing):
+    def sample_sizes(self, column, n_masked):
         """Create missing data in an arraylike object based on the holes size distribution.
 
         Parameters
@@ -420,38 +416,16 @@
         -------
         samples_sizes : List[int]
         """
-<<<<<<< HEAD
         distribution_holes = self.dict_distributions_holes[column]
         n_observations = distribution_holes.sum()
         mean_size = (distribution_holes.values * distribution_holes.index.values).sum() / n_observations
 
-        n_samples = 2 * round(n_missing / mean_size)
+        n_samples = 2 * round(n_masked / mean_size)
         weights = distribution_holes / n_observations
         sizes_sampled = np.random.choice(
             distribution_holes.index, n_samples, p=weights
         )        
         return sizes_sampled
-=======
-        mask = pd.DataFrame(False, columns=X.columns, index=X.index)
-        n_missing_col = round(self.ratio_missing * len(X))
-        list_failed = []
-        for column in self.subset:
-            states = X[column].isna()
-            samples_sizes = self.generate_hole_sizes(column, n_missing_col)
-            samples_sizes = sorted(samples_sizes, reverse=True)
-            for sample in samples_sizes:
-                is_valid = (
-                    ~(states | mask[column]).rolling(sample + 2).max().fillna(1).astype(bool)
-                )
-                if not np.any(is_valid):
-                    list_failed.append(sample)
-                    continue
-                i_hole = np.random.choice(np.where(is_valid)[0])
-                mask[column].iloc[i_hole - sample : i_hole] = True
-        if list_failed:
-            logger.warning(f"No place to introduce sampled holes of size {list_failed}!")
-        return mask
->>>>>>> 496d492c
 
 
 class MultiMarkovHoleGenerator(HoleGenerator):
@@ -465,8 +439,8 @@
         Number of splits
     subset : Optional[List[str]], optional
         Names of the columns for which holes must be created, by default None
-    ratio_missing : Optional[float], optional
-        Ratio of missing values ​​to add, by default 0.05.
+    ratio_masked : Optional[float], optional
+        Ratio of masked values ​​to add, by default 0.05.
     random_state : Optional[int], optional
         The seed used by the random number generator, by default 42.
     groups: Optional[List[str]]
@@ -477,7 +451,7 @@
         self,
         n_splits: int,
         subset: Optional[List[str]] = None,
-        ratio_missing: Optional[float] = 0.05,
+        ratio_masked: Optional[float] = 0.05,
         random_state: Optional[int] = 42,
         groups: Optional[List[str]] = [],
     ):
@@ -485,7 +459,7 @@
             n_splits=n_splits,
             subset=subset,
             random_state=random_state,
-            ratio_missing=ratio_missing,
+            ratio_masked=ratio_masked,
             groups=groups,
         )
 
@@ -516,7 +490,7 @@
 
         return self
 
-    def generate_multi_realisation(self, n_missing: int) -> List[List[Tuple[bool]]]:
+    def generate_multi_realisation(self, n_masked: int) -> List[List[Tuple[bool]]]:
         """Generate a sequence of states "states" of size "size" from a transition matrix "df_transition"
 
         Parameters
@@ -536,8 +510,8 @@
 
         state = state_nona
         realisations = []
-        count_missing = 0
-        while count_missing < n_missing:
+        count_masked = 0
+        while count_masked < n_masked:
             realisation = []
             while True:
                 probas = self.df_transition.loc[state, :].values
@@ -545,7 +519,7 @@
                 if state == state_nona:
                     break
                 else:
-                    count_missing += sum(state)
+                    count_masked += sum(state)
                     realisation.append(state)
             if realisation:
                 realisations.append(realisation)
@@ -572,9 +546,9 @@
         mask = pd.DataFrame(False, columns=X_subset.columns, index=X_subset.index)
 
         mask_init = X_subset.isna().any(axis=1)
-        n_missing = X[self.subset].size * self.ratio_missing
-
-        realisations = self.generate_multi_realisation(n_missing)
+        n_masked = X[self.subset].size * self.ratio_masked
+
+        realisations = self.generate_multi_realisation(n_masked)
         realisations = sorted(realisations, reverse=True)
         for realisation in realisations:
             size_hole = len(realisation)
@@ -594,12 +568,10 @@
         return mask
 
 
-<<<<<<< HEAD
-=======
-class EmpiricalTimeHoleGenerator(HoleGenerator):
+class GroupedHoleGenerator(HoleGenerator):
     """This class implements a way to generate holes in a dataframe.
-    The distribution of holes is learned from the data.
-    The distributions are learned column by column.
+    The holes are generated from groups, specified by the user.
+    This class uses the GroupShuffleSplit function of sklearn.
 
     Parameters
     ----------
@@ -607,134 +579,26 @@
         Number of splits
     subset : Optional[List[str]], optional
         Names of the columns for which holes must be created, by default None
-    ratio_missing : Optional[float], optional
-        Ratio of missing values ​​to add, by default 0.05.
+    ratio_masked : Optional[float], optional
+        Ratio of masked values ​​to add, by default 0.05.
     random_state : Optional[int], optional
         The seed used by the random number generator, by default 42.
+    groups : Optional[List[str]], optional
+        Names of the columns forming the groups, by default empty list
     """
 
     def __init__(
         self,
         n_splits: int,
-        subset: Optional[str] = None,
-        ratio_missing: Optional[float] = 0.05,
+        subset: Optional[List[str]] = None,
+        ratio_masked: Optional[float] = 0.05,
         random_state: Optional[int] = 42,
-        groups: Optional[List[str]] = [],
+        groups: List[str] = [],
     ):
         super().__init__(
             n_splits=n_splits,
             subset=subset,
-            random_state=random_state,
-            ratio_missing=ratio_missing,
-            groups=groups,
-        )
-
-    def fit(self, X: pd.DataFrame) -> EmpiricalTimeHoleGenerator:
-        """Compute the holes sizes of a dataframe.
-        Dataframe df has only one column
-
-        Parameters
-        ----------
-        X : pd.DataFrame
-            data with holes
-
-        Returns
-        -------
-        EmpiricalTimeHoleGenerator
-            The model itself
-        """
-
-        self._check_subset(X)
-
-        self.dict_distributions_holes = {}
-        for column in self.subset:
-            df_count = X[[column]].copy()
-            df_count["series_id"] = np.cumsum(df_count.isna().diff() != 0)
-            df_count.loc[df_count[column].notna(), "series_id"] = 0
-            df_count = df_count[df_count["series_id"] != 0]
-            distribution_holes = df_count["series_id"].value_counts().value_counts()
-            self.dict_distributions_holes[column] = distribution_holes
-
-    def generate_hole_sizes(self, column: str, n_missing: Optional[int] = 10) -> List[int]:
-        """Create missing data in an arraylike object based on the holes size distribution.
-
-        Parameters
-        ----------
-        column : str
-            name of the column to fill with holes
-        nb_holes : Optional[int], optional
-            number of holes to create, by default 10
-
-        Returns
-        -------
-        samples_sizes : List[int]
-        """
-
-        sizes_holes = self.dict_distributions_holes[column]
-        samples_sizes = np.random.choice(
-            sizes_holes.index, n_missing, p=sizes_holes / sum(sizes_holes)
-        )
-        return samples_sizes
-
-    def generate_mask(self, X: pd.DataFrame) -> pd.DataFrame:
-        mask = pd.DataFrame(False, columns=X.columns, index=X.index)
-        n_missing_col = round(self.ratio_missing * len(X))
-
-        for column in self.subset:
-
-            states = X[column].isna()
-            samples_sizes = self.generate_hole_sizes(X[[column]], nb_holes=n_missing_col)
-            samples_sizes = sorted(samples_sizes, reverse=True)
-            for sample in samples_sizes:
-                is_valid = (
-                    ~(states | mask[column]).rolling(sample + 2).max().fillna(1).astype(bool)
-                )
-                if not np.any(is_valid):
-                    logger.warning(f"No place to introduce sampled hole of size {sample}!")
-                    continue
-                i_hole = np.random.choice(np.where(is_valid)[0])
-                if mask[column].iloc[i_hole - sample + 1 : i_hole + 1].any():
-                    print("overriding existing hole!")
-                mask[column].iloc[i_hole - sample : i_hole] = True
-        return mask
-
-
->>>>>>> 496d492c
-class GroupedHoleGenerator(HoleGenerator):
-    """This class implements a way to generate holes in a dataframe.
-    The holes are generated from groups, specified by the user.
-    This class uses the GroupShuffleSplit function of sklearn.
-
-    Parameters
-    ----------
-    n_splits : int
-        Number of splits
-    subset : Optional[List[str]], optional
-        Names of the columns for which holes must be created, by default None
-    ratio_missing : Optional[float], optional
-        Ratio of missing values ​​to add, by default 0.05.
-    random_state : Optional[int], optional
-        The seed used by the random number generator, by default 42.
-    groups : Optional[List[str]], optional
-        Names of the columns forming the groups, by default empty list
-    """
-
-    def __init__(
-        self,
-        n_splits: int,
-        groups: List[str],
-        subset: Optional[List[str]] = None,
-        ratio_missing: Optional[float] = 0.05,
-        random_state: Optional[int] = 42,
-<<<<<<< HEAD
-        groups: List[str] = [],
-=======
->>>>>>> 496d492c
-    ):
-        super().__init__(
-            n_splits=n_splits,
-            subset=subset,
-            ratio_missing=ratio_missing,
+            ratio_masked=ratio_masked,
             random_state=random_state,
             groups=groups,
         )
@@ -761,7 +625,7 @@
 
         super().fit(X)
 
-        n_masked_per_column = len(X) * self.ratio_missing
+        n_masked_per_column = len(X) * self.ratio_masked
         eligible_per_column = (X.notna().groupby(self.groups).all() * X.notna().groupby(self.groups).sum()).sum()
         self.probas_sample = n_masked_per_column / eligible_per_column
 
