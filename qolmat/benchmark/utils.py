--- conflicted
+++ resolved
@@ -45,44 +45,6 @@
         search space
 
     """
-<<<<<<< HEAD
-    search_space = None
-    if str(type(tested_model).__name__) in search_params.keys():
-        search_space = []
-        for name_param, vals_params in search_params[str(type(tested_model).__name__)].items():
-            if str(type(tested_model).__name__) == "ImputeRPCA":
-                if hasattr(tested_model.rpca, name_param):
-                    raise ValueError(
-                        f"Sorry, you set a value to {name_param} and asked for a search..."
-                    )
-            elif hasattr(tested_model, name_param):
-                raise ValueError(
-                    f"Sorry, you set a value to {name_param} and asked for a search..."
-                )
-
-            if vals_params["type"] == "Integer":
-                search_space.append(
-                    Integer(
-                        low=vals_params["min"],
-                        high=vals_params["max"],
-                        name=name_param,
-                    )
-                )
-            elif vals_params["type"] == "Real":
-                search_space.append(
-                    Real(
-                        low=vals_params["min"],
-                        high=vals_params["max"],
-                        name=name_param,
-                    )
-                )
-            elif vals_params["type"] == "Categorical":
-                search_space.append(
-                    Categorical(categories=vals_params["categories"], name=name_param)
-                )
-
-    return search_space
-=======
     list_spaces = []
 
     for name_hyperparam, value in search_params.items():
@@ -95,7 +57,6 @@
                 list_spaces.append(get_dimension(dict_bounds, name))
 
     return list_spaces
->>>>>>> bee7ff11
 
 
 def custom_groupby(
