from abc import abstractmethod
from typing import Dict, List, Literal, Union

import numpy as np
from numpy.typing import NDArray
from scipy import linalg as spl
from scipy import optimize as spo
from sklearn import utils as sku
from sklearn.base import BaseEstimator, TransformerMixin
from typing_extensions import Self

from qolmat.utils import utils


def _conjugate_gradient(A: NDArray, X: NDArray, mask: NDArray) -> NDArray:
    """
    Minimize Tr(X.T AX) wrt X where X is constrained to the initial value outside the given mask
    To this aim, we compute in parallel a gradient algorithm for each row.

    Parameters
    ----------
    A : NDArray
        Symmetrical matrix defining the quadratic optimization problem
    X : NDArray
        Array containing the values to optimize
    mask : NDArray
        Boolean array indicating if a value of X is a variable of the optimization

    Returns
    -------
    NDArray
        Minimized array.
    """
    rows_imputed = mask.any(axis=1)
    X_temp = X[rows_imputed, :].copy()
    mask = mask[rows_imputed, :].copy()
    n_iter = mask.sum(axis=1).max()
    X_temp[mask] = 0
    b = -X_temp @ A
    b[~mask] = 0
    xn, pn, rn = np.zeros(X_temp.shape), b, b  # Initialisation
    for n in range(n_iter + 2):
        # if np.max(np.sum(rn**2)) < tol : # Condition de sortie " usuelle "
        #     X_temp[mask_isna] = xn[mask_isna]
        #     return X_temp.transpose()
        Apn = pn @ A
        Apn[~mask] = 0
        alphan = np.sum(rn**2, axis=1) / np.sum(pn * Apn, axis=1)
        alphan[np.isnan(alphan)] = 0  # we stop updating if convergence is reached for this date
        xn, rnp1 = xn + pn * alphan[:, None], rn - Apn * alphan[:, None]
        betan = np.sum(rnp1**2, axis=1) / np.sum(rn**2, axis=1)
        betan[np.isnan(betan)] = 0  # we stop updating if convergence is reached for this date
        pn, rn = rnp1 + pn * betan[:, None], rnp1

    X_temp[mask] = xn[mask]
    X_final = X.copy()
    X_final[rows_imputed, :] = X_temp

    return X_final


def min_diff_Linf(list_params: List[NDArray], n_steps: int, order: int = 1) -> float:
    """Computes the maximal L infinity norm between the `n_steps` last elements spaced by order.
    Used to compute the stop criterion.

    Parameters
    ----------
    list_params : List[NDArray]
        List of statistics from the samples
    n_steps : int
        Number of steps to take into account
    order : int, optional
        Space between compared statistics, by default 1

    Returns
    -------
    float
        Minimal norm of differences
    """
    params = np.stack(list_params[-n_steps - order : -order])
    params_shift = np.stack(list_params[-n_steps:])
    min_diff = np.max(np.abs(params - params_shift))
    return min_diff


class EM(BaseEstimator, TransformerMixin):
    """
    Generic abstract class for missing values imputation through EM optimization and
    a projected MCMC sampling process.

    Parameters
    ----------
    method : Literal["mle", "sample"]
        Method for imputation, choose among "mle" or "sample".
    max_iter_em : int, optional
        Maximum number of steps in the EM algorithm
    n_iter_ou : int, optional
        Number of iterations for the Gibbs sampling method (+ noise addition),
        necessary for convergence, by default 50.
    n_samples : int, optional
        Number of data samples used to estimate the parameters of the distribution. Default, 10
    ampli : float, optional
        Whether to sample the posterior (1)
        or to maximise likelihood (0), by default 1.
    random_state : int, optional
        The seed of the pseudo random number generator to use, for reproductibility.
    dt : float, optional
        Process integration time step, a large value increases the sample bias and can make
        the algorithm unstable, but compensates for a smaller n_iter_ou. By default, 2e-2.
    tolerance : float, optional
        Threshold below which a L infinity norm difference indicates the convergence of the
        parameters
    stagnation_threshold : float, optional
        Threshold below which a stagnation of the L infinity norm difference indicates the
        convergence of the parameters
    stagnation_loglik : float, optional
        Threshold below which an absolute difference of the log likelihood indicates the
        convergence of the parameters
    period : int, optional
        Integer used to fold the temporal data periodically
    verbose : bool, optional
        Verbosity level, if False the warnings are silenced
    """

    def __init__(
        self,
        method: Literal["mle", "sample"] = "sample",
        max_iter_em: int = 500,
        n_iter_ou: int = 50,
        n_samples: int = 10,
        ampli: float = 1,
        random_state: Union[None, int, np.random.RandomState] = None,
        dt: float = 2e-2,
        tolerance: float = 1e-4,
        stagnation_threshold: float = 5e-3,
        stagnation_loglik: float = 2,
        period: int = 1,
        verbose: bool = False,
    ):
        if method not in ["mle", "sample"]:
            raise ValueError(f"`method` must be 'mle' or 'sample', provided value is '{method}'")

        self.method = method
        self.max_iter_em = max_iter_em
        self.n_iter_ou = n_iter_ou
        self.ampli = ampli
        self.rng = sku.check_random_state(random_state)
        self.cov = np.array([[]])
        self.dt = dt
        self.tolerance = tolerance
        self.stagnation_threshold = stagnation_threshold
        self.stagnation_loglik = stagnation_loglik

        self.dict_criteria_stop: Dict[str, List] = {}
        self.period = period
        self.verbose = verbose
        self.n_samples = n_samples

    def _check_convergence(self) -> bool:
        return False

    @abstractmethod
    def reset_learned_parameters(self):
        pass

    @abstractmethod
    def update_parameters(self, X: NDArray):
        pass

    @abstractmethod
    def combine_parameters(self):
        pass

    def fit_parameters(self, X: NDArray):
        self.reset_learned_parameters()
        self.update_parameters(X)
        self.combine_parameters()

    def update_criteria_stop(self, X: NDArray):
        self.loglik = self.get_loglikelihood(X)

    @abstractmethod
    def get_loglikelihood(self, X: NDArray) -> float:
        return 0

    @abstractmethod
    def gradient_X_loglik(
        self,
        X: NDArray,
    ) -> NDArray:
        return np.empty  # type: ignore #noqa

    def get_gamma(self) -> NDArray:
        n_rows, n_cols = self.shape_original
        return np.ones((1, n_cols))

    def _maximize_likelihood(self, X: NDArray, mask_na: NDArray) -> NDArray:
        """Get the argmax of a posterior distribution using the BFGS algorithm.

        Parameters
        ----------
        X : NDArray
            Input numpy array.
        mask_na : NDArray
            Boolean dataframe indicating which coefficients should be resampled, and are therefore
            the variables of the optimization

        Returns
        -------
        NDArray
            DataFrame with imputed values.
        """

        def fun_obj(x):
            x_mat = X.copy()
            x_mat[mask_na] = x
            return self.get_loglikelihood(x_mat)

        def fun_jac(x):
            x_mat = X.copy()
            x_mat[mask_na] = x
            grad_x = self.gradient_X_loglik(x_mat)
            grad_x[~mask_na] = 0
            return grad_x

        res = spo.minimize(fun_obj, X[mask_na], jac=fun_jac)

        # for _ in range(1000):
        #     grad = self.gradient_X_loglik(X)
        #     grad[~mask_na] = 0
        #     X += dt * grad
        x = res.x
        X_sol = X.copy()
        X_sol[mask_na] = x
        return X_sol

    def _sample_ou(
        self,
        X: NDArray,
        mask_na: NDArray,
        estimate_params: bool = True,
    ) -> NDArray:
        """
        Samples the Gaussian distribution under the constraint that not na values must remain
        unchanged, using a projected Ornstein-Uhlenbeck process.
        The sampled distribution tends to the target distribution in the limit dt -> 0 and
        n_iter_ou x dt -> infty.

        Parameters
        ----------
        df : NDArray
            Inital dataframe to be imputed, which should have been already imputed using a simple
            method. This first imputation will be used as an initial guess.
        mask_na : NDArray
            Boolean dataframe indicating which coefficients should be resampled.
        estimate_params : bool
            Indicates if the parameters of the distribution should be estimated while the data are
            sampled.

        Returns
        -------
        NDArray
            Sampled data matrix
        """
        X_copy = X.copy()
        n_variables, n_samples = X_copy.shape
        if estimate_params:
            self.reset_learned_parameters()
        X_init = X.copy()
        gamma = self.get_gamma()
        sqrt_gamma = np.real(spl.sqrtm(gamma))
        for i in range(self.n_iter_ou):
            noise = self.ampli * self.rng.normal(0, 1, size=(n_variables, n_samples))
            grad_X = self.gradient_X_loglik(X_copy)
            X_copy += self.dt * grad_X @ gamma + np.sqrt(2 * self.dt) * noise @ sqrt_gamma
            X_copy[~mask_na] = X_init[~mask_na]
            if estimate_params:
                self.update_parameters(X_copy)

        return X_copy

    def fit_X(self, X: NDArray) -> None:
        mask_na = np.isnan(X)

        # first imputation
        X = utils.linear_interpolation(X)
        self.fit_parameters(X)

        if not np.any(mask_na):
            self.X = X

        for iter_em in range(self.max_iter_em):
            X = self._sample_ou(X, mask_na)
            self.combine_parameters()

            # Stop criteria
            self.update_criteria_stop(X)
            if self._check_convergence():
                print(f"EM converged after {iter_em} iterations.")
                break

        self.dict_criteria_stop = {key: [] for key in self.dict_criteria_stop}
        self.X = X

    def fit(self, X: NDArray) -> Self:
        """
        Fit the statistical distribution with the input X array.

        Parameters
        ----------
        X : NDArray
            Numpy array to be imputed
        """
        X = X.copy()
        self.shape_original = X.shape

        self.hash_fit = hash(X.tobytes())
        if not isinstance(X, np.ndarray):
            raise AssertionError("Invalid type. X must be a NDArray.")

        X = utils.prepare_data(X, self.period)

        if hasattr(self, "p_to_fit") and self.p_to_fit:
            aics: List[float] = []
            for p in range(self.max_lagp + 1):
                self.p = p
                self.fit_X(X)
                n1, n2 = self.X.shape
                det = np.linalg.det(self.S)
                if abs(det) < 1e-12:
                    aic = -np.inf
                else:
                    aic = np.log(det) + 2 * p * (n2**2) / n1
                if len(aics) > 0 and aic > aics[-1]:
                    break
                aics.append(aic)
                if aic == -np.inf:
                    break
            self.p = int(np.argmin(aics))
            self.fit_X(X)

        else:
            self.fit_X(X)

        return self

    def transform(self, X: NDArray) -> NDArray:
        """
        Transform the input X array by imputing the missing values.

        Parameters
        ----------
        X : NDArray
            Numpy array to be imputed

        Returns
        -------
        NDArray
            Final array after EM sampling.
        """
        mask_na = np.isnan(X)

        # shape_original = X.shape
        if hash(X.tobytes()) == self.hash_fit:
            X = self.X
        else:
            X = utils.prepare_data(X, self.period)
            X = utils.linear_interpolation(X)
<<<<<<< HEAD

        mask_na = np.isnan(X)
=======
>>>>>>> bc8c040e

        if self.method == "mle":
            X_transformed = self._maximize_likelihood(X, mask_na)
        elif self.method == "sample":
            X_transformed = self._sample_ou(X, mask_na, estimate_params=False)

        if np.all(np.isnan(X_transformed)):
            raise AssertionError("Result contains NaN. This is a bug.")

        return X_transformed


class MultiNormalEM(EM):
    """
    Imputation of missing values using a multivariate Gaussian model through EM optimization and
    using a projected Ornstein-Uhlenbeck process.

    Parameters
    ----------
    method : Literal["mle", "sample"]
        Method for imputation, choose among "sample" or "mle".
    max_iter_em : int, optional
        Maximum number of steps in the EM algorithm
    n_iter_ou : int, optional
        Number of iterations for the Gibbs sampling method (+ noise addition),
        necessary for convergence, by default 50.
    ampli : float, optional
        Whether to sample the posterior (1)
        or to maximise likelihood (0), by default 1.
    random_state : int, optional
        The seed of the pseudo random number generator to use, for reproductibility.
    dt : float
        Process integration time step, a large value increases the sample bias and can make
        the algorithm unstable, but compensates for a smaller n_iter_ou. By default, 2e-2.
    tolerance : float, optional
        Threshold below which a L infinity norm difference indicates the convergence of the
        parameters
    stagnation_threshold : float, optional
        Threshold below which a L infinity norm difference indicates the convergence of the
        parameters
    stagnation_loglik : float, optional
        Threshold below which an absolute difference of the log likelihood indicates the
        convergence of the parameters
    period : int, optional
        Integer used to fold the temporal data periodically
    verbose : bool, optional
        Verbosity level, if False the warnings are silenced
    """

    def __init__(
        self,
        method: Literal["mle", "sample"] = "sample",
        max_iter_em: int = 200,
        n_iter_ou: int = 50,
        ampli: float = 1,
        random_state: Union[None, int, np.random.RandomState] = None,
        dt: float = 2e-2,
        tolerance: float = 1e-4,
        stagnation_threshold: float = 5e-3,
        stagnation_loglik: float = 2,
        period: int = 1,
        verbose: bool = False,
    ) -> None:
        super().__init__(
            method=method,
            max_iter_em=max_iter_em,
            n_iter_ou=n_iter_ou,
            ampli=ampli,
            random_state=random_state,
            dt=dt,
            tolerance=tolerance,
            stagnation_threshold=stagnation_threshold,
            stagnation_loglik=stagnation_loglik,
            period=period,
            verbose=verbose,
        )
        self.dict_criteria_stop = {"logliks": [], "means": [], "covs": []}

    def get_loglikelihood(self, X: NDArray) -> float:
        """
        Value of the log-likelihood up to a constant for the provided X, using the attributes
        `means` and `cov_inv` for the multivariate normal distribution.

        Parameters
        ----------
        X : NDArray
            Input matrix with variables in column

        Returns
        -------
        float
            Computed value
        """
        Xc = X - self.means
        return -((Xc @ self.cov_inv) * Xc).sum().sum() / 2

    def gradient_X_loglik(self, X: NDArray) -> NDArray:
        """
        Gradient of the log-likelihood for the provided X, using the attributes
        `means` and `cov_inv` for the multivariate normal distribution.

        Parameters
        ----------
        X : NDArray
            Input matrix with variables in column

        Returns
        -------
        NDArray
            The gradient of the log-likelihood with respect to the input variable `X`.
        """
        grad_X = -(X - self.means) @ self.cov_inv
        return grad_X

    def get_gamma(self) -> NDArray:
        """
        Normalisation matrix used to stabilize the sampling process

        Returns
        -------
        NDArray
            Gamma matrix
        """
        # gamma = np.diag(np.diagonal(self.cov))
        gamma = self.cov
        # gamma = np.eye(len(self.cov))
        return gamma

    def update_criteria_stop(self, X: NDArray):
        """
        Updates the variables which will be used to compute the stop critera

        Parameters
        ----------
        X : NDArray
            Input matrix with variables in column
        """
        self.loglik = self.get_loglikelihood(X)
        self.dict_criteria_stop["means"].append(self.means)
        self.dict_criteria_stop["covs"].append(self.cov)
        self.dict_criteria_stop["logliks"].append(self.loglik)

    def reset_learned_parameters(self):
        """
        Resets all lists of estimated parameters before starting a new estimation.
        """
        self.list_means = []
        self.list_cov = []

    def update_parameters(self, X):
        """
        Retains statistics relative to the current sample, in prevision of combining them.

        Parameters
        ----------
        X : NDArray
            Input matrix with variables in column
        """
        n_rows, n_cols = X.shape
        means = np.mean(X, axis=0)
        self.list_means.append(means)
        # reshaping for 1D input
        if n_rows == 1:
            cov = np.zeros((n_cols, n_cols))
        else:
            cov = np.cov(X, bias=True, rowvar=False).reshape(n_cols, -1)
        self.list_cov.append(cov)

    def combine_parameters(self):
        """
        Combine all statistics computed for each sample in the update step, using the MANOVA
        formula.
        """
        list_means = self.list_means[-self.n_samples :]
        list_cov = self.list_cov[-self.n_samples :]

        # MANOVA formula
        means_stack = np.stack(list_means)
        self.means = np.mean(means_stack, axis=0)
        cov_stack = np.stack(list_cov)
        cov_intragroup = np.mean(cov_stack, axis=0)
        if len(list_means) == 1:
            cov_intergroup = np.zeros(cov_intragroup.shape)
        else:
            cov_intergroup = np.cov(means_stack, bias=True, rowvar=False)
        self.cov = cov_intragroup + cov_intergroup
        self.cov_inv = np.linalg.pinv(self.cov)

    def _maximize_likelihood(self, X: NDArray, mask_na: NDArray) -> NDArray:
        """
        Get the argmax of a posterior distribution.

        Parameters
        ----------
        X : NDArray
            Input DataFrame.
        mask_na : NDArray
            Boolean dataframe indicating which coefficients should be resampled, and are therefore
            the variables of the optimization

        Returns
        -------
        NDArray
            DataFrame with imputed values.
        """
        X_center = X - self.means
        X_imputed = _conjugate_gradient(self.cov_inv, X_center, mask_na)
        X_imputed = self.means + X_imputed
        return X_imputed

    def _check_convergence(self) -> bool:
        """
        Check if the EM algorithm has converged. Three criteria:
        1) if the differences between the estimates of the parameters (mean and covariance) is
        less than a threshold (min_diff_reached - tolerance).
        2) if the difference of the consecutive differences of the estimates is less than a
        threshold, i.e. stagnates over the last 5 interactions (min_diff_stable -
        stagnation_threshold).
        3) if the likelihood of the data no longer increases,
        i.e. stagnates over the last 5 iterations (max_loglik - stagnation_loglik).

        Returns
        -------
        bool
            True/False if the algorithm has converged
        """
        list_means = self.dict_criteria_stop["means"]
        list_covs = self.dict_criteria_stop["covs"]
        list_logliks = self.dict_criteria_stop["logliks"]

        n_iter = len(list_means)
        if n_iter < 10:
            return False

        min_diff_means1 = min_diff_Linf(list_covs, n_steps=1)
        min_diff_covs1 = min_diff_Linf(list_means, n_steps=1)
        min_diff_reached = min_diff_means1 < self.tolerance and min_diff_covs1 < self.tolerance

        min_diff_means5 = min_diff_Linf(list_covs, n_steps=5)
        min_diff_covs5 = min_diff_Linf(list_means, n_steps=5)

        min_diff_stable = (
            min_diff_means5 < self.stagnation_threshold
            and min_diff_covs5 < self.stagnation_threshold
        )

        min_diff_loglik5_ord1 = min_diff_Linf(list_logliks, n_steps=5)
        min_diff_loglik5_ord2 = min_diff_Linf(list_logliks, n_steps=5, order=2)
        max_loglik = (min_diff_loglik5_ord1 < self.stagnation_loglik) or (
            min_diff_loglik5_ord2 < self.stagnation_loglik
        )

        return min_diff_reached or min_diff_stable or max_loglik


class VARpEM(EM):
    """
    Imputation of missing values using a vector autoregressive model through EM optimization and
    using a projected Ornstein-Uhlenbeck process. Equations and notations and from the following
    reference, matrices are transposed for consistency:
    Lütkepohl (2005) New Introduction to Multiple Time Series Analysis

    X^n+1 = nu + sum_k A_k^T @ X_k^n + G_n @ S

    Parameters
    ----------
    method : Literal["mle", "sample"]
        Method for imputation, choose among "sample" or "mle".
    max_iter_em : int, optional
        Maximum number of steps in the EM algorithm
    n_iter_ou : int, optional
        Number of iterations for the Gibbs sampling method (+ noise addition),
        necessary for convergence, by default 50.
    ampli : float, optional
        Whether to sample the posterior (1)
        or to maximise likelihood (0), by default 1.
    random_state : int, optional
        The seed of the pseudo random number generator to use, for reproductibility.
    dt : float
        Process integration time step, a large value increases the sample bias and can make
        the algorithm unstable, but compensates for a smaller n_iter_ou. By default, 2e-2.
    tolerance : float, optional
        Threshold below which a L infinity norm difference indicates the convergence of the
        parameters
    stagnation_threshold : float, optional
        Threshold below which a L infinity norm difference indicates the convergence of the
        parameters
    stagnation_loglik : float, optional
        Threshold below which an absolute difference of the log likelihood indicates the
        convergence of the parameters
    period : int, optional
        Integer used to fold the temporal data periodically
    verbose: bool
        default `False`

    Attributes
    ----------
    X_intermediate : list
        List of pd.DataFrame giving the results of the EM process as function of the
        iteration number.

    Examples
    --------
    >>> import numpy as np
    >>> from qolmat.imputations.em_sampler import VARpEM
    >>> imputer = VARpEM(method="sample", random_state=11)
    >>> X = np.array([[1, 1, 1, 1],
    ...               [np.nan, np.nan, 3, 2],
    ...               [1, 2, 2, 1], [2, 2, 2, 2]])
    >>> imputer.fit_transform(X)  # doctest: +SKIP
    """

    def __init__(
        self,
        method: Literal["mle", "sample"] = "sample",
        max_iter_em: int = 200,
        n_iter_ou: int = 50,
        ampli: float = 1,
        random_state: Union[None, int, np.random.RandomState] = None,
        dt: float = 2e-2,
        tolerance: float = 1e-4,
        stagnation_threshold: float = 5e-3,
        stagnation_loglik: float = 2,
        period: int = 1,
        verbose: bool = False,
        p: Union[None, int] = None,
        max_lagp: int = 2,
    ) -> None:
        super().__init__(
            method=method,
            max_iter_em=max_iter_em,
            n_iter_ou=n_iter_ou,
            ampli=ampli,
            random_state=random_state,
            dt=dt,
            tolerance=tolerance,
            stagnation_threshold=stagnation_threshold,
            stagnation_loglik=stagnation_loglik,
            period=period,
            verbose=verbose,
        )
        self.dict_criteria_stop = {"logliks": [], "S": [], "B": []}
        self.p_to_fit = False
        self.p = p  # type: ignore #noqa
        self.max_lagp = max_lagp
        if self.p is None:
            self.p_to_fit = True

    def get_loglikelihood(self, X: NDArray) -> float:
        """
        Value of the log-likelihood up to a constant for the provided X, using the attributes
        `nu`, `B` and `S` for the VAR(p) distribution.

        Parameters
        ----------
        X : NDArray
            Input matrix with variables in column

        Returns
        -------
        float
            Computed value
        """
        Z, Y = utils.create_lag_matrices(X, self.p)
        U = Y - Z @ self.B
        return -(U @ self.S_inv * U).sum().sum() / 2

    def gradient_X_loglik(self, X: NDArray) -> NDArray:
        """
        Gradient of the log-likelihood for the provided X, using the attributes
        `means` and `cov_inv` for the VAR(p) distribution.

        Parameters
        ----------
        X : NDArray
            Input matrix with variables in column

        Returns
        -------
        NDArray
            The gradient of the log-likelihood with respect to the input variable `X`.
        """
        n_rows, n_cols = X.shape
        Z, Y = utils.create_lag_matrices(X, p=self.p)
        U = Y - Z @ self.B
        grad_1 = np.zeros(X.shape)
        grad_1[self.p :, :] = -U @ self.S_inv
        grad_2 = np.zeros(X.shape)
        for lag in range(self.p):
            A = self.B[1 + lag * n_cols : 1 + (lag + 1) * n_cols, :]
            grad_2[self.p - lag - 1 : -lag - 1, :] += U @ self.S_inv @ A.T

        return grad_1 + grad_2

    def get_gamma(self) -> NDArray:
        """
        Normalisation matrix used to stabilize the sampling process

        Returns
        -------
        NDArray
            Gamma matrix
        """
        # gamma = np.diagonal(self.S).reshape(1, -1)
        gamma = self.S
        return gamma

    def update_criteria_stop(self, X: NDArray):
        """
        Updates the variables which will be used to compute the stop critera

        Parameters
        ----------
        X : NDArray
            Input matrix with variables in column
        """
        self.loglik = self.get_loglikelihood(X)
        self.dict_criteria_stop["S"].append(self.list_S[-1])
        self.dict_criteria_stop["B"].append(self.list_B[-1])
        self.dict_criteria_stop["logliks"].append(self.loglik)

    def reset_learned_parameters(self):
        """
        Resets all lists of estimated parameters before starting a new estimation.
        """
        self.list_ZZ = []
        self.list_ZY = []
        self.list_B = []
        self.list_S = []
        self.list_YY = []

    def update_parameters(self, X: NDArray) -> None:
        """
        Retains statistics relative to the current sample, in prevision of combining them.

        Parameters
        ----------
        X : NDArray
            Input matrix with variables in column
        """

        Z, Y = utils.create_lag_matrices(X, self.p)
        n_obs = len(Z)
        ZZ = Z.T @ Z / n_obs
        ZZ_inv = np.linalg.pinv(ZZ)
        ZY = Z.T @ Y / n_obs
        B = ZZ_inv @ ZY
        U = Y - Z @ B
        S = U.T @ U / n_obs
        YY = Y.T @ Y / n_obs

        self.list_ZZ.append(ZZ)
        self.list_ZY.append(ZY)
        self.list_B.append(B)
        self.list_S.append(S)
        self.list_YY.append(YY)

    def combine_parameters(self) -> None:
        """
        Combine all statistics computed for each sample in the update step. The estimation of `nu`
         and `B` corresponds to the MLE, whereas `S` is approximated.
        """
        list_ZZ = self.list_ZZ[-self.n_samples :]
        list_ZY = self.list_ZY[-self.n_samples :]
        list_YY = self.list_YY[-self.n_samples :]

        stack_ZZ = np.stack(list_ZZ)
        self.ZZ = np.mean(stack_ZZ, axis=0)
        stack_ZY = np.stack(list_ZY)
        self.ZY = np.mean(stack_ZY, axis=0)
        self.ZZ_inv = np.linalg.pinv(self.ZZ)
        self.B = self.ZZ_inv @ self.ZY
        stack_YY = np.stack(list_YY)
        self.YY = np.mean(stack_YY, axis=0)
        self.S = self.YY - self.ZY.T @ self.B - self.B.T @ self.ZY + self.B.T @ self.ZZ @ self.B
        self.S[self.S < 1e-12] = 0
        self.S_inv = np.linalg.pinv(self.S, rcond=1e-10)

    def _check_convergence(self) -> bool:
        """
        Check if the EM algorithm has converged. Three criteria:
        1) if the differences between the estimates of the parameters (mean and covariance) is
        less than a threshold (min_diff_reached - tolerance).
        OR 2) if the difference of the consecutive differences of the estimates is less than a
        threshold, i.e. stagnates over the last 5 interactions (min_diff_stable -
        stagnation_threshold).
        OR 3) if the likelihood of the data no longer increases,
        i.e. stagnates over the last 5 iterations (max_loglik - stagnation_loglik).

        Returns
        -------
        bool
            True/False if the algorithm has converged
        """

        list_B = self.dict_criteria_stop["B"]
        list_S = self.dict_criteria_stop["S"]
        list_logliks = self.dict_criteria_stop["logliks"]

        n_iter = len(list_B)
        if n_iter < 10:
            return False

        min_diff_B1 = min_diff_Linf(list_B, n_steps=1)
        min_diff_S1 = min_diff_Linf(list_S, n_steps=1)
        min_diff_reached = min_diff_B1 < self.tolerance and min_diff_S1 < self.tolerance

        min_diff_B5 = min_diff_Linf(list_B, n_steps=5)
        min_diff_S5 = min_diff_Linf(list_S, n_steps=5)
        min_diff_stable = (
            min_diff_B5 < self.stagnation_threshold and min_diff_S5 < self.stagnation_threshold
        )

        max_loglik5_ord1 = min_diff_Linf(list_logliks, n_steps=5, order=1)
        max_loglik5_ord2 = min_diff_Linf(list_logliks, n_steps=5, order=2)
        max_loglik = (max_loglik5_ord1 < self.stagnation_loglik) or (
            max_loglik5_ord2 < self.stagnation_loglik
        )

        return min_diff_reached or min_diff_stable or max_loglik<|MERGE_RESOLUTION|>--- conflicted
+++ resolved
@@ -366,11 +366,6 @@
         else:
             X = utils.prepare_data(X, self.period)
             X = utils.linear_interpolation(X)
-<<<<<<< HEAD
-
-        mask_na = np.isnan(X)
-=======
->>>>>>> bc8c040e
 
         if self.method == "mle":
             X_transformed = self._maximize_likelihood(X, mask_na)
