--- conflicted
+++ resolved
@@ -191,31 +191,18 @@
         mask_na = np.isnan(X)
 
         # first imputation
-        X = utils.linear_interpolation(X)
-        print("fit")
-        print(X)
-        print("fit_distribution")
+        X_sample_last = utils.linear_interpolation(X)
         self.fit_distribution(X)
-        print("...")
 
         for iter_em in range(self.max_iter_em):
-<<<<<<< HEAD
             X_sample_last = self._sample_ou(X_sample_last, mask_na)
-=======
-            X = self._sample_ou(X, mask_na)
-
->>>>>>> eb01222a
             if self._check_convergence():
                 print(f"EM converged after {iter_em} iterations.")
                 break
 
         self.dict_criteria_stop = {key: [] for key in self.dict_criteria_stop}
-<<<<<<< HEAD
         self.X_sample_last = X_sample_last
 
-=======
-        self.X_sample_last = X
->>>>>>> eb01222a
         return self
 
     def transform(self, X: NDArray) -> NDArray:
