from abc import abstractmethod
from typing import Dict, List, Literal, Union

import numpy as np
from numpy.typing import NDArray
from scipy import linalg as spl
from scipy import optimize as spo
from sklearn import utils as sku
from sklearn.base import BaseEstimator, TransformerMixin
from typing_extensions import Self

from qolmat.utils import utils


def _conjugate_gradient(A: NDArray, X: NDArray, mask: NDArray) -> NDArray:
    """
    Minimize Tr(X.T AX) wrt X where X is constrained to the initial value outside the given mask
    To this aim, we compute in parallel a gradient algorithm for each row.

    Parameters
    ----------
    A : NDArray
        Symmetrical matrix defining the quadratic optimization problem
    X : NDArray
        Array containing the values to optimize
    mask : NDArray
        Boolean array indicating if a value of X is a variable of the optimization

    Returns
    -------
    NDArray
        Minimized array.
    """
    rows_imputed = mask.any(axis=1)
    X_temp = X[rows_imputed, :].copy()
    mask = mask[rows_imputed, :].copy()
    n_iter = mask.sum(axis=1).max()
    X_temp[mask] = 0
    b = -X_temp @ A
    b[~mask] = 0
    xn, pn, rn = np.zeros(X_temp.shape), b, b  # Initialisation
    for n in range(n_iter + 2):
        # if np.max(np.sum(rn**2)) < tol : # Condition de sortie " usuelle "
        #     X_temp[mask_isna] = xn[mask_isna]
        #     return X_temp.transpose()
        Apn = pn @ A
        Apn[~mask] = 0
        alphan = np.sum(rn**2, axis=1) / np.sum(pn * Apn, axis=1)
        alphan[np.isnan(alphan)] = 0  # we stop updating if convergence is reached for this date
        xn, rnp1 = xn + pn * alphan[:, None], rn - Apn * alphan[:, None]
        betan = np.sum(rnp1**2, axis=1) / np.sum(rn**2, axis=1)
        betan[np.isnan(betan)] = 0  # we stop updating if convergence is reached for this date
        pn, rn = rnp1 + pn * betan[:, None], rnp1

    X_temp[mask] = xn[mask]
    X_final = X.copy()
    X_final[rows_imputed, :] = X_temp

    return X_final


def min_diff_Linf(list_params: List[NDArray], n_steps: int, order: int = 1) -> float:
    """Computes the maximal L infinity norm between the `n_steps` last elements spaced by order.
    Used to compute the stop criterion.

    Parameters
    ----------
    list_params : List[NDArray]
        List of statistics from the samples
    n_steps : int
        Number of steps to take into account
    order : int, optional
        Space between compared statistics, by default 1

    Returns
    -------
    float
        Minimal norm of differences
    """
    params = np.stack(list_params[-n_steps - order : -order])
    params_shift = np.stack(list_params[-n_steps:])
    min_diff = np.max(np.abs(params - params_shift))
    return min_diff


class EM(BaseEstimator, TransformerMixin):
    """
    Generic abstract class for missing values imputation through EM optimization and
    a projected MCMC sampling process.

    Parameters
    ----------
    method : Literal["mle", "sample"]
        Method for imputation, choose among "mle" or "sample".
    max_iter_em : int, optional
        Maximum number of steps in the EM algorithm
    n_iter_ou : int, optional
        Number of iterations for the Gibbs sampling method (+ noise addition),
        necessary for convergence, by default 50.
    n_samples : int, optional
        Number of data samples used to estimate the parameters of the distribution. Default, 10
    ampli : float, optional
        Whether to sample the posterior (1)
        or to maximise likelihood (0), by default 1.
    random_state : int, optional
        The seed of the pseudo random number generator to use, for reproductibility.
    dt : float, optional
        Process integration time step, a large value increases the sample bias and can make
        the algorithm unstable, but compensates for a smaller n_iter_ou. By default, 2e-2.
    tolerance : float, optional
        Threshold below which a L infinity norm difference indicates the convergence of the
        parameters
    stagnation_threshold : float, optional
        Threshold below which a stagnation of the L infinity norm difference indicates the
        convergence of the parameters
    stagnation_loglik : float, optional
        Threshold below which an absolute difference of the log likelihood indicates the
        convergence of the parameters
    period : int, optional
        Integer used to fold the temporal data periodically
    verbose : bool, optional
        Verbosity level, if False the warnings are silenced
    """

    def __init__(
        self,
        method: Literal["mle", "sample"] = "sample",
        max_iter_em: int = 500,
        n_iter_ou: int = 50,
        n_samples: int = 10,
        ampli: float = 1,
        random_state: Union[None, int, np.random.RandomState] = None,
        dt: float = 2e-2,
        tolerance: float = 1e-4,
        stagnation_threshold: float = 5e-3,
        stagnation_loglik: float = 2,
        period: int = 1,
        verbose: bool = False,
    ):
        if method not in ["mle", "sample"]:
            raise ValueError(f"`method` must be 'mle' or 'sample', provided value is '{method}'")

        self.method = method
        self.max_iter_em = max_iter_em
        self.n_iter_ou = n_iter_ou
        self.ampli = ampli
        self.rng = sku.check_random_state(random_state)
        self.cov = np.array([[]])
        self.dt = dt
        self.tolerance = tolerance
        self.stagnation_threshold = stagnation_threshold
        self.stagnation_loglik = stagnation_loglik

        self.dict_criteria_stop: Dict[str, List] = {}
        self.period = period
        self.verbose = verbose
        self.n_samples = n_samples

    def _check_convergence(self) -> bool:
        return False

    @abstractmethod
    def reset_learned_parameters(self):
        pass

    @abstractmethod
    def update_parameters(self, X: NDArray):
        pass

    @abstractmethod
    def combine_parameters(self):
        pass

    def fit_parameters(self, X: NDArray):
        self.reset_learned_parameters()
        self.update_parameters(X)
        self.combine_parameters()

    def update_criteria_stop(self, X: NDArray):
        self.loglik = self.get_loglikelihood(X)

    @abstractmethod
    def get_loglikelihood(self, X: NDArray) -> float:
        return 0

    @abstractmethod
    def gradient_X_loglik(
        self,
        X: NDArray,
    ) -> NDArray:
        return np.empty  # type: ignore #noqa

    def get_gamma(self) -> NDArray:
        n_rows, n_cols = self.shape_original
        return np.ones((1, n_cols))

    def _maximize_likelihood(self, X: NDArray, mask_na: NDArray) -> NDArray:
        """Get the argmax of a posterior distribution using the BFGS algorithm.

        Parameters
        ----------
        X : NDArray
            Input numpy array.
        mask_na : NDArray
            Boolean dataframe indicating which coefficients should be resampled, and are therefore
            the variables of the optimization

        Returns
        -------
        NDArray
            DataFrame with imputed values.
        """

        def fun_obj(x):
            x_mat = X.copy()
            x_mat[mask_na] = x
            return self.get_loglikelihood(x_mat)

        def fun_jac(x):
            x_mat = X.copy()
            x_mat[mask_na] = x
            grad_x = self.gradient_X_loglik(x_mat)
            grad_x[~mask_na] = 0
            return grad_x

        res = spo.minimize(fun_obj, X[mask_na], jac=fun_jac)

        # for _ in range(1000):
        #     grad = self.gradient_X_loglik(X)
        #     grad[~mask_na] = 0
        #     X += dt * grad
        x = res.x
        X_sol = X.copy()
        X_sol[mask_na] = x
        return X_sol

    def _sample_ou(
        self,
        X: NDArray,
        mask_na: NDArray,
        estimate_params: bool = True,
    ) -> NDArray:
        """
        Samples the Gaussian distribution under the constraint that not na values must remain
        unchanged, using a projected Ornstein-Uhlenbeck process.
        The sampled distribution tends to the target distribution in the limit dt -> 0 and
        n_iter_ou x dt -> infty.

        Parameters
        ----------
        df : NDArray
            Inital dataframe to be imputed, which should have been already imputed using a simple
            method. This first imputation will be used as an initial guess.
        mask_na : NDArray
            Boolean dataframe indicating which coefficients should be resampled.
        estimate_params : bool
            Indicates if the parameters of the distribution should be estimated while the data are
            sampled.

        Returns
        -------
        NDArray
            Sampled data matrix
        """
        X_copy = X.copy()
        n_variables, n_samples = X_copy.shape
        if estimate_params:
            self.reset_learned_parameters()
        X_init = X.copy()
        gamma = self.get_gamma()
        sqrt_gamma = np.real(spl.sqrtm(gamma))
        for i in range(self.n_iter_ou):
            noise = self.ampli * self.rng.normal(0, 1, size=(n_variables, n_samples))
            grad_X = self.gradient_X_loglik(X_copy)
            X_copy += self.dt * grad_X @ gamma + np.sqrt(2 * self.dt) * noise @ sqrt_gamma
            X_copy[~mask_na] = X_init[~mask_na]
            if estimate_params:
                self.update_parameters(X_copy)
<<<<<<< HEAD
        # if np.sum(np.abs(X_copy)) > 1e9:
        #     raise AssertionError
=======
>>>>>>> bc8c040e

        return X_copy

    def fit_X(self, X: NDArray) -> None:
        mask_na = np.isnan(X)

        # first imputation
        X = utils.linear_interpolation(X)
        self.fit_parameters(X)

        if not np.any(mask_na):
            self.X = X

        for iter_em in range(self.max_iter_em):
            X = self._sample_ou(X, mask_na)
            self.combine_parameters()

            # Stop criteria
            self.update_criteria_stop(X)
            if self._check_convergence():
                print(f"EM converged after {iter_em} iterations.")
                break

        self.dict_criteria_stop = {key: [] for key in self.dict_criteria_stop}
        self.X = X

    def fit(self, X: NDArray) -> Self:
        """
        Fit the statistical distribution with the input X array.

        Parameters
        ----------
        X : NDArray
            Numpy array to be imputed
        """
        X = X.copy()
        self.shape_original = X.shape

        self.hash_fit = hash(X.tobytes())
        if not isinstance(X, np.ndarray):
            raise AssertionError("Invalid type. X must be a NDArray.")

        X = utils.prepare_data(X, self.period)

        if hasattr(self, "p_to_fit") and self.p_to_fit:
            aics: List[float] = []
            for p in range(self.max_lagp + 1):
                self.p = p
                self.fit_X(X)
                n1, n2 = self.X.shape
                det = np.linalg.det(self.S)
                if abs(det) < 1e-12:
                    aic = -np.inf
                else:
                    aic = np.log(det) + 2 * p * (n2**2) / n1
                if len(aics) > 0 and aic > aics[-1]:
                    break
                aics.append(aic)
                if aic == -np.inf:
                    break
            self.p = int(np.argmin(aics))
            self.fit_X(X)

        else:
            self.fit_X(X)

        return self

    def transform(self, X: NDArray) -> NDArray:
        """
        Transform the input X array by imputing the missing values.

        Parameters
        ----------
        X : NDArray
            Numpy array to be imputed

        Returns
        -------
        NDArray
            Final array after EM sampling.
        """
        mask_na = np.isnan(X)

        # shape_original = X.shape
        if hash(X.tobytes()) == self.hash_fit:
            X = self.X
        else:
            X = utils.prepare_data(X, self.period)
            X = utils.linear_interpolation(X)

        if self.method == "mle":
            X_transformed = self._maximize_likelihood(X, mask_na)
        elif self.method == "sample":
            X_transformed = self._sample_ou(X, mask_na, estimate_params=False)

        X_transformed[np.isinf(X_transformed)] = 0.0
        X_transformed[np.isnan(X_transformed)] = 0.0
        if np.any(np.isinf(X_transformed)):
            raise AssertionError("Result contains Inf. This is a bug.")
        if np.any(np.isnan(X_transformed)):
            raise AssertionError("Result contains NaN. This is a bug.")

        return X_transformed


class MultiNormalEM(EM):
    """
    Imputation of missing values using a multivariate Gaussian model through EM optimization and
    using a projected Ornstein-Uhlenbeck process.

    Parameters
    ----------
    method : Literal["mle", "sample"]
        Method for imputation, choose among "sample" or "mle".
    max_iter_em : int, optional
        Maximum number of steps in the EM algorithm
    n_iter_ou : int, optional
        Number of iterations for the Gibbs sampling method (+ noise addition),
        necessary for convergence, by default 50.
    ampli : float, optional
        Whether to sample the posterior (1)
        or to maximise likelihood (0), by default 1.
    random_state : int, optional
        The seed of the pseudo random number generator to use, for reproductibility.
    dt : float
        Process integration time step, a large value increases the sample bias and can make
        the algorithm unstable, but compensates for a smaller n_iter_ou. By default, 2e-2.
    tolerance : float, optional
        Threshold below which a L infinity norm difference indicates the convergence of the
        parameters
    stagnation_threshold : float, optional
        Threshold below which a L infinity norm difference indicates the convergence of the
        parameters
    stagnation_loglik : float, optional
        Threshold below which an absolute difference of the log likelihood indicates the
        convergence of the parameters
    period : int, optional
        Integer used to fold the temporal data periodically
    verbose : bool, optional
        Verbosity level, if False the warnings are silenced
    """

    def __init__(
        self,
        method: Literal["mle", "sample"] = "sample",
        max_iter_em: int = 200,
        n_iter_ou: int = 50,
        ampli: float = 1,
        random_state: Union[None, int, np.random.RandomState] = None,
        dt: float = 2e-2,
        tolerance: float = 1e-4,
        stagnation_threshold: float = 5e-3,
        stagnation_loglik: float = 2,
        period: int = 1,
        verbose: bool = False,
    ) -> None:
        super().__init__(
            method=method,
            max_iter_em=max_iter_em,
            n_iter_ou=n_iter_ou,
            ampli=ampli,
            random_state=random_state,
            dt=dt,
            tolerance=tolerance,
            stagnation_threshold=stagnation_threshold,
            stagnation_loglik=stagnation_loglik,
            period=period,
            verbose=verbose,
        )
        self.dict_criteria_stop = {"logliks": [], "means": [], "covs": []}

    def get_loglikelihood(self, X: NDArray) -> float:
        """
        Value of the log-likelihood up to a constant for the provided X, using the attributes
        `means` and `cov_inv` for the multivariate normal distribution.

        Parameters
        ----------
        X : NDArray
            Input matrix with variables in column

        Returns
        -------
        float
            Computed value
        """
        Xc = X - self.means
        return -((Xc @ self.cov_inv) * Xc).sum().sum() / 2

    def gradient_X_loglik(self, X: NDArray) -> NDArray:
        """
        Gradient of the log-likelihood for the provided X, using the attributes
        `means` and `cov_inv` for the multivariate normal distribution.

        Parameters
        ----------
        X : NDArray
            Input matrix with variables in column

        Returns
        -------
        NDArray
            The gradient of the log-likelihood with respect to the input variable `X`.
        """
        grad_X = -(X - self.means) @ self.cov_inv
        return grad_X

    def get_gamma(self) -> NDArray:
        """
        Normalisation matrix used to stabilize the sampling process

        Returns
        -------
        NDArray
            Gamma matrix
        """
        # gamma = np.diag(np.diagonal(self.cov))
        gamma = self.cov
        # gamma = np.eye(len(self.cov))
        return gamma

    def update_criteria_stop(self, X: NDArray):
        """
        Updates the variables which will be used to compute the stop critera

        Parameters
        ----------
        X : NDArray
            Input matrix with variables in column
        """
        self.loglik = self.get_loglikelihood(X)
        self.dict_criteria_stop["means"].append(self.means)
        self.dict_criteria_stop["covs"].append(self.cov)
        self.dict_criteria_stop["logliks"].append(self.loglik)

    def reset_learned_parameters(self):
        """
        Resets all lists of estimated parameters before starting a new estimation.
        """
        self.list_means = []
        self.list_cov = []

    def update_parameters(self, X):
        """
        Retains statistics relative to the current sample, in prevision of combining them.

        Parameters
        ----------
        X : NDArray
            Input matrix with variables in column
        """
        n_rows, n_cols = X.shape
        means = np.mean(X, axis=0)
        self.list_means.append(means)
        # reshaping for 1D input
        if n_rows == 1:
            cov = np.zeros((n_cols, n_cols))
        else:
            cov = np.cov(X, bias=True, rowvar=False).reshape(n_cols, -1)
        self.list_cov.append(cov)

    def combine_parameters(self):
        """
        Combine all statistics computed for each sample in the update step, using the MANOVA
        formula.
        """
        list_means = self.list_means[-self.n_samples :]
        list_cov = self.list_cov[-self.n_samples :]

        # MANOVA formula
        means_stack = np.stack(list_means)
        self.means = np.mean(means_stack, axis=0)
        cov_stack = np.stack(list_cov)
        cov_intragroup = np.mean(cov_stack, axis=0)
        if len(list_means) == 1:
            cov_intergroup = np.zeros(cov_intragroup.shape)
        else:
            cov_intergroup = np.cov(means_stack, bias=True, rowvar=False)
        self.cov = cov_intragroup + cov_intergroup
        self.cov_inv = np.linalg.pinv(self.cov)

    def _maximize_likelihood(self, X: NDArray, mask_na: NDArray) -> NDArray:
        """
        Get the argmax of a posterior distribution.

        Parameters
        ----------
        X : NDArray
            Input DataFrame.
        mask_na : NDArray
            Boolean dataframe indicating which coefficients should be resampled, and are therefore
            the variables of the optimization

        Returns
        -------
        NDArray
            DataFrame with imputed values.
        """
        X_center = X - self.means
        X_imputed = _conjugate_gradient(self.cov_inv, X_center, mask_na)
        X_imputed = self.means + X_imputed
        return X_imputed

    def _check_convergence(self) -> bool:
        """
        Check if the EM algorithm has converged. Three criteria:
        1) if the differences between the estimates of the parameters (mean and covariance) is
        less than a threshold (min_diff_reached - tolerance).
        2) if the difference of the consecutive differences of the estimates is less than a
        threshold, i.e. stagnates over the last 5 interactions (min_diff_stable -
        stagnation_threshold).
        3) if the likelihood of the data no longer increases,
        i.e. stagnates over the last 5 iterations (max_loglik - stagnation_loglik).

        Returns
        -------
        bool
            True/False if the algorithm has converged
        """
        list_means = self.dict_criteria_stop["means"]
        list_covs = self.dict_criteria_stop["covs"]
        list_logliks = self.dict_criteria_stop["logliks"]

        n_iter = len(list_means)
        if n_iter < 10:
            return False

        min_diff_means1 = min_diff_Linf(list_covs, n_steps=1)
        min_diff_covs1 = min_diff_Linf(list_means, n_steps=1)
        min_diff_reached = min_diff_means1 < self.tolerance and min_diff_covs1 < self.tolerance

        min_diff_means5 = min_diff_Linf(list_covs, n_steps=5)
        min_diff_covs5 = min_diff_Linf(list_means, n_steps=5)

        min_diff_stable = (
            min_diff_means5 < self.stagnation_threshold
            and min_diff_covs5 < self.stagnation_threshold
        )

        min_diff_loglik5_ord1 = min_diff_Linf(list_logliks, n_steps=5)
        min_diff_loglik5_ord2 = min_diff_Linf(list_logliks, n_steps=5, order=2)
        max_loglik = (min_diff_loglik5_ord1 < self.stagnation_loglik) or (
            min_diff_loglik5_ord2 < self.stagnation_loglik
        )

        return min_diff_reached or min_diff_stable or max_loglik


class VARpEM(EM):
    """
    Imputation of missing values using a vector autoregressive model through EM optimization and
    using a projected Ornstein-Uhlenbeck process. Equations and notations and from the following
    reference, matrices are transposed for consistency:
    Lütkepohl (2005) New Introduction to Multiple Time Series Analysis

    X^n+1 = nu + sum_k A_k^T @ X_k^n + G_n @ S

    Parameters
    ----------
    method : Literal["mle", "sample"]
        Method for imputation, choose among "sample" or "mle".
    max_iter_em : int, optional
        Maximum number of steps in the EM algorithm
    n_iter_ou : int, optional
        Number of iterations for the Gibbs sampling method (+ noise addition),
        necessary for convergence, by default 50.
    ampli : float, optional
        Whether to sample the posterior (1)
        or to maximise likelihood (0), by default 1.
    random_state : int, optional
        The seed of the pseudo random number generator to use, for reproductibility.
    dt : float
        Process integration time step, a large value increases the sample bias and can make
        the algorithm unstable, but compensates for a smaller n_iter_ou. By default, 2e-2.
    tolerance : float, optional
        Threshold below which a L infinity norm difference indicates the convergence of the
        parameters
    stagnation_threshold : float, optional
        Threshold below which a L infinity norm difference indicates the convergence of the
        parameters
    stagnation_loglik : float, optional
        Threshold below which an absolute difference of the log likelihood indicates the
        convergence of the parameters
    period : int, optional
        Integer used to fold the temporal data periodically
    verbose: bool
        default `False`

    Attributes
    ----------
    X_intermediate : list
        List of pd.DataFrame giving the results of the EM process as function of the
        iteration number.

    Examples
    --------
    >>> import numpy as np
    >>> from qolmat.imputations.em_sampler import VARpEM
    >>> imputer = VARpEM(method="sample", random_state=11)
    >>> X = np.array([[1, 1, 1, 1],
    ...               [np.nan, np.nan, 3, 2],
    ...               [1, 2, 2, 1], [2, 2, 2, 2]])
    >>> imputer.fit_transform(X)  # doctest: +SKIP
    """

    def __init__(
        self,
        method: Literal["mle", "sample"] = "sample",
        max_iter_em: int = 200,
        n_iter_ou: int = 50,
        ampli: float = 1,
        random_state: Union[None, int, np.random.RandomState] = None,
        dt: float = 2e-2,
        tolerance: float = 1e-4,
        stagnation_threshold: float = 5e-3,
        stagnation_loglik: float = 2,
        period: int = 1,
        verbose: bool = False,
        p: Union[None, int] = None,
        max_lagp: int = 2,
    ) -> None:
        super().__init__(
            method=method,
            max_iter_em=max_iter_em,
            n_iter_ou=n_iter_ou,
            ampli=ampli,
            random_state=random_state,
            dt=dt,
            tolerance=tolerance,
            stagnation_threshold=stagnation_threshold,
            stagnation_loglik=stagnation_loglik,
            period=period,
            verbose=verbose,
        )
        self.dict_criteria_stop = {"logliks": [], "S": [], "B": []}
        self.p_to_fit = False
        self.p = p  # type: ignore #noqa
        self.max_lagp = max_lagp
        if self.p is None:
            self.p_to_fit = True

    def get_loglikelihood(self, X: NDArray) -> float:
        """
        Value of the log-likelihood up to a constant for the provided X, using the attributes
        `nu`, `B` and `S` for the VAR(p) distribution.

        Parameters
        ----------
        X : NDArray
            Input matrix with variables in column

        Returns
        -------
        float
            Computed value
        """
        Z, Y = utils.create_lag_matrices(X, self.p)
        U = Y - Z @ self.B
        return -(U @ self.S_inv * U).sum().sum() / 2

    def gradient_X_loglik(self, X: NDArray) -> NDArray:
        """
        Gradient of the log-likelihood for the provided X, using the attributes
        `means` and `cov_inv` for the VAR(p) distribution.

        Parameters
        ----------
        X : NDArray
            Input matrix with variables in column

        Returns
        -------
        NDArray
            The gradient of the log-likelihood with respect to the input variable `X`.
        """
        n_rows, n_cols = X.shape
        Z, Y = utils.create_lag_matrices(X, p=self.p)
        U = Y - Z @ self.B
        grad_1 = np.zeros(X.shape)
        grad_1[self.p :, :] = -U @ self.S_inv
        grad_2 = np.zeros(X.shape)
        for lag in range(self.p):
            A = self.B[1 + lag * n_cols : 1 + (lag + 1) * n_cols, :]
            grad_2[self.p - lag - 1 : -lag - 1, :] += U @ self.S_inv @ A.T

        return grad_1 + grad_2

    def get_gamma(self) -> NDArray:
        """
        Normalisation matrix used to stabilize the sampling process

        Returns
        -------
        NDArray
            Gamma matrix
        """
        # gamma = np.diagonal(self.S).reshape(1, -1)
        gamma = self.S
        return gamma

    def update_criteria_stop(self, X: NDArray):
        """
        Updates the variables which will be used to compute the stop critera

        Parameters
        ----------
        X : NDArray
            Input matrix with variables in column
        """
        self.loglik = self.get_loglikelihood(X)
        self.dict_criteria_stop["S"].append(self.list_S[-1])
        self.dict_criteria_stop["B"].append(self.list_B[-1])
        self.dict_criteria_stop["logliks"].append(self.loglik)

    def reset_learned_parameters(self):
        """
        Resets all lists of estimated parameters before starting a new estimation.
        """
        self.list_ZZ = []
        self.list_ZY = []
        self.list_B = []
        self.list_S = []
        self.list_YY = []

    def update_parameters(self, X: NDArray) -> None:
        """
        Retains statistics relative to the current sample, in prevision of combining them.

        Parameters
        ----------
        X : NDArray
            Input matrix with variables in column
        """

        Z, Y = utils.create_lag_matrices(X, self.p)
        n_obs = len(Z)
        ZZ = Z.T @ Z / n_obs
        ZZ_inv = np.linalg.pinv(ZZ)
        ZY = Z.T @ Y / n_obs
        B = ZZ_inv @ ZY
        U = Y - Z @ B
        S = U.T @ U / n_obs
        YY = Y.T @ Y / n_obs

        self.list_ZZ.append(ZZ)
        self.list_ZY.append(ZY)
        self.list_B.append(B)
        self.list_S.append(S)
        self.list_YY.append(YY)

    def combine_parameters(self) -> None:
        """
        Combine all statistics computed for each sample in the update step. The estimation of `nu`
         and `B` corresponds to the MLE, whereas `S` is approximated.
        """
        list_ZZ = self.list_ZZ[-self.n_samples :]
        list_ZY = self.list_ZY[-self.n_samples :]
        list_YY = self.list_YY[-self.n_samples :]

        stack_ZZ = np.stack(list_ZZ)
        self.ZZ = np.mean(stack_ZZ, axis=0)
        stack_ZY = np.stack(list_ZY)
        self.ZY = np.mean(stack_ZY, axis=0)
        self.ZZ_inv = np.linalg.pinv(self.ZZ)
        self.B = self.ZZ_inv @ self.ZY
        stack_YY = np.stack(list_YY)
        self.YY = np.mean(stack_YY, axis=0)
        self.S = self.YY - self.ZY.T @ self.B - self.B.T @ self.ZY + self.B.T @ self.ZZ @ self.B
        self.S[self.S < 1e-12] = 0
        self.S_inv = np.linalg.pinv(self.S, rcond=1e-10)

    def _check_convergence(self) -> bool:
        """
        Check if the EM algorithm has converged. Three criteria:
        1) if the differences between the estimates of the parameters (mean and covariance) is
        less than a threshold (min_diff_reached - tolerance).
        OR 2) if the difference of the consecutive differences of the estimates is less than a
        threshold, i.e. stagnates over the last 5 interactions (min_diff_stable -
        stagnation_threshold).
        OR 3) if the likelihood of the data no longer increases,
        i.e. stagnates over the last 5 iterations (max_loglik - stagnation_loglik).

        Returns
        -------
        bool
            True/False if the algorithm has converged
        """

        list_B = self.dict_criteria_stop["B"]
        list_S = self.dict_criteria_stop["S"]
        list_logliks = self.dict_criteria_stop["logliks"]

        n_iter = len(list_B)
        if n_iter < 10:
            return False

        min_diff_B1 = min_diff_Linf(list_B, n_steps=1)
        min_diff_S1 = min_diff_Linf(list_S, n_steps=1)
        min_diff_reached = min_diff_B1 < self.tolerance and min_diff_S1 < self.tolerance

        min_diff_B5 = min_diff_Linf(list_B, n_steps=5)
        min_diff_S5 = min_diff_Linf(list_S, n_steps=5)
        min_diff_stable = (
            min_diff_B5 < self.stagnation_threshold and min_diff_S5 < self.stagnation_threshold
        )

        max_loglik5_ord1 = min_diff_Linf(list_logliks, n_steps=5, order=1)
        max_loglik5_ord2 = min_diff_Linf(list_logliks, n_steps=5, order=2)
        max_loglik = (max_loglik5_ord1 < self.stagnation_loglik) or (
            max_loglik5_ord2 < self.stagnation_loglik
        )

        return min_diff_reached or min_diff_stable or max_loglik<|MERGE_RESOLUTION|>--- conflicted
+++ resolved
@@ -276,11 +276,6 @@
             X_copy[~mask_na] = X_init[~mask_na]
             if estimate_params:
                 self.update_parameters(X_copy)
-<<<<<<< HEAD
-        # if np.sum(np.abs(X_copy)) > 1e9:
-        #     raise AssertionError
-=======
->>>>>>> bc8c040e
 
         return X_copy
 
