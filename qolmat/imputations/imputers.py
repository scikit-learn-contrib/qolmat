import warnings
from typing import Dict, List, Optional, Union

import numpy as np
import pandas as pd
from sklearn import utils as sku
from sklearn.base import BaseEstimator
from sklearn.experimental import enable_iterative_imputer
from sklearn.impute import IterativeImputer, KNNImputer
from sklearn.impute._base import _BaseImputer
from statsmodels.tsa import seasonal as tsa_seasonal

from qolmat.imputations import em_sampler
from qolmat.imputations.rpca.rpca_noisy import RPCANoisy
from qolmat.imputations.rpca.rpca_pcp import RPCAPCP


class Imputer(_BaseImputer):
    """Base class for all imputers.

    Parameters
    ----------
    groups : List[str], optional
        List of column names to group by, by default []
    columnwise : bool, optional
        If True, the imputer will be computed for each column, else it will be computed on the
        whole dataframe, by default False
    shrink : bool, optional
        Indicates if the elementwise imputation method returns a single value, by default False
    hyperparams : Dict, optional
        Hyperparameters to be passed to the imputer, for example in the case when the imputer
        requires a regression model.
        If a dictionary of values is provided, each value is a global hyperparameter.
        If a nested dictionary of dictionaries is provided and `columnwise` is True, it should be
        indexed by the dataset column names.
        This allows to provide different hyperparameters for each column.
        By default {}
    random_state : Union[None, int, np.random.RandomState], optional
        Controls the randomness of the fit_transform, by default None
    """

    def __init__(
        self,
        columnwise: bool = False,
        shrink: bool = False,
        hyperparams: Dict = {},
        hyperparams_optim: Dict = {},
        random_state: Union[None, int, np.random.RandomState] = None,
        missing_values=np.nan,
    ):
<<<<<<< HEAD
=======
        self.hyperparams_user = hyperparams
        self.groups = groups
>>>>>>> 155c24aa
        self.columnwise = columnwise
        self.shrink = shrink
        self.hyperparams = hyperparams
        self.hyperparams_optim = hyperparams_optim
        self.random_state = random_state
        self.missing_values = missing_values

    def _more_tags(self):
        return {"allow_nan": True, "requires_fit": False}

    def fit(self, X, y: pd.DataFrame = None, groups: List[str] = []):
        self.groups_ = groups
        X = self._validate_data(X, force_all_finite="allow-nan")

        return self

    def fit_transform(self, X: pd.DataFrame, y=None, groups: List[str] = []) -> pd.DataFrame:
        """
        Returns a dataframe with same shape as `df`, unchanged values, where all nans are replaced
        by non-nan values.
        Depending on the imputer parameters, the dataframe can be imputed with columnwise and/or
        groupwise methods.

        Parameters
        ----------
        df : pd.DataFrame
            Dataframe to impute.

        Returns
        -------
        pd.DataFrame
            Imputed dataframe.
        """
        self.fit(X, groups=groups)

        if not isinstance(X, (pd.DataFrame, np.ndarray)):
            raise ValueError("Input has to be a pandas.DataFrame or numpy.ndarray.")
        df = pd.DataFrame(X)
        for column in df:
            if df[column].isnull().all():
                raise ValueError("Input contains a column full of NaN")
        self.rng = sku.check_random_state(self.random_state)
        if hasattr(self, "estimator") and hasattr(self.estimator, "random_state"):
            self.estimator.random_state = self.rng

<<<<<<< HEAD
        hyperparams = self.hyperparams.copy()
        hyperparams.update(self.hyperparams_optim)
=======
        hyperparams = self.hyperparams_user.copy()
        if hasattr(self, "hyperparams_optim"):
            hyperparams.update(self.hyperparams_optim)
>>>>>>> 155c24aa
        cols_with_nans = df.columns[df.isna().any()]

        if self.groups_ == []:
            self.ngroups_ = pd.Series(0, index=df.index).rename("_ngroup")
        else:
            self.ngroups_ = df.groupby(self.groups_).ngroup().rename("_ngroup")

        if self.columnwise:
            df_imputed = df.copy()

            for col in cols_with_nans:
                self.hyperparams_element = {}
                for hyperparam, value in hyperparams.items():
                    if isinstance(value, dict):
                        value = value[col]
                    self.hyperparams_element[hyperparam] = value

                df_imputed[col] = self.impute_element(df[[col]])

        else:
            if any(isinstance(value, dict) for value in hyperparams.values()):
                raise AssertionError("hyperparams contains a dictionary. Columnwise must be True.")
            self.hyperparams_element = hyperparams
            df_imputed = self.impute_element(df)

        if df_imputed.isna().any().any():
            raise AssertionError("Result of imputation contains NaN!")

        return df_imputed

    def fit_transform_fallback(self, df: pd.DataFrame) -> pd.DataFrame:
        """
        Impute `df` by the median of each column if it still contains missing values.
        This can introduce data leakage if unchecked.

        Parameters
        ----------
        df : pd.DataFrame
            Dataframe with missing values.

        Returns
        -------
        pd.DataFrame
            Dataframe df imputed by the median of each column.
        """
        return df.fillna(df.median())

    def impute_element(self, df: pd.DataFrame) -> pd.DataFrame:
        """
        Impute `df` by applying the specialized method `fit_transform_element` on each group, if
        groups have been given. If the method leaves nan, `fit_transform_fallback` is called in
        order to return a dataframe without nan.

        Parameters
        ----------
        df : pd.DataFrame
            Dataframe or column to impute

        Returns
        -------
        pd.DataFrame
            Imputed dataframe or column

        Raises
        ------
        ValueError
            Input has to be a pandas.DataFrame.
        """
        # Impute `df` by applying the specialized method `fit_transform_element` on each group, if
        # groups have been given.
        if not isinstance(df, pd.DataFrame):
            raise ValueError("Input has to be a pandas.DataFrame.")
        df = df.copy()
        if self.groups_:
            # groupby = utils.custom_groupby(df, groups)
            groupby = df.groupby(self.ngroups_, group_keys=False)
            if self.shrink:
                imputation_values = groupby.transform(self.fit_transform_element)
            else:
                imputation_values = groupby.apply(self.fit_transform_element)
        else:
            imputation_values = self.fit_transform_element(df)

        df = df.fillna(imputation_values)
        # fill na by applying imputation method without groups
        if df.isna().any().any():
            imputation_values = self.fit_transform_fallback(df)
            df = df.fillna(imputation_values)

        return df


class ImputerOracle(Imputer):
    """
    Perfect imputer, requires to know real values.

    Used as a reference to evaluate imputation metrics.

    Parameters
    ----------
    df : pd.DataFrame
        Dataframe containing real values.
    groups : List[str], optional
        List of column names to group by, by default []
    """

    def __init__(
        self,
    ) -> None:
        super().__init__()

    def fit(self, X: pd.DataFrame, y: pd.DataFrame = None, groups: List[str] = []):
        self.groups_ = groups
        X = self._validate_data(X, force_all_finite="allow-nan")
        self.df_ = pd.DataFrame(y)
        return self

    def fit_transform(
        self, X: pd.DataFrame, y: pd.DataFrame = None, groups: List[str] = []
    ) -> pd.DataFrame:
        """Impute df with corresponding known values

        Parameters
        ----------
        df : pd.DataFrame
            dataframe to impute
        Returns
        -------
        pd.DataFrame
            dataframe imputed with premasked values
        """
        if y is None:
            raise ValueError("y must be provided.")
        self.fit(X, y, groups)
        if not isinstance(X, (pd.DataFrame, np.ndarray)):
            raise ValueError("Input has to be a pandas.DataFrame or numpy.ndarray.")
        df = pd.DataFrame(X)
        return df.fillna(self.df_)


class ImputerMean(Imputer):
    """Impute by the mean of the column.

    Parameters
    ----------
    groups : List[str], optional
        List of column names to group by, by default []

    Examples
    --------
    >>> import numpy as np
    >>> import pandas as pd
    >>> from qolmat.imputations import imputers
    >>> imputer = imputers.ImputerMean()
    >>> df = pd.DataFrame(data=[[1, 1, 1, 1],
    ...                         [np.nan, np.nan, np.nan, np.nan],
    ...                         [1, 2, 2, 5],
    ...                         [2, 2, 2, 2]],
    ...                         columns=["var1", "var2", "var3", "var4"])
    >>> imputer.fit_transform(df)
           var1      var2      var3      var4
    0  1.000000  1.000000  1.000000  1.000000
    1  1.333333  1.666667  1.666667  2.666667
    2  1.000000  2.000000  2.000000  5.000000
    3  2.000000  2.000000  2.000000  2.000000
    """

    def __init__(
        self,
    ) -> None:
        super().__init__(columnwise=True, shrink=True)

    def _more_tags(self):
        return {"allow_nan": True, "requires_fit": False}

    def fit_transform_element(self, df: pd.DataFrame):
        return pd.DataFrame.mean(df)


class ImputerMedian(Imputer):
    """Impute by the median of the column.

    Parameters
    ----------
    groups : List[str], optional
        List of column names to group by, by default []

    Examples
    --------
    >>> import numpy as np
    >>> import pandas as pd
    >>> from qolmat.imputations import imputers
    >>> imputer = imputers.ImputerMedian()
    >>> df = pd.DataFrame(data=[[1, 1, 1, 1],
    ...                         [np.nan, np.nan, np.nan, np.nan],
    ...                         [1, 2, 2, 5],
    ...                         [2, 2, 2, 2]],
    ...                         columns=["var1", "var2", "var3", "var4"])
    >>> imputer.fit_transform(df)
       var1  var2  var3  var4
    0   1.0   1.0   1.0   1.0
    1   1.0   2.0   2.0   2.0
    2   1.0   2.0   2.0   5.0
    3   2.0   2.0   2.0   2.0
    """

    def __init__(
        self,
    ) -> None:
        super().__init__(columnwise=True, shrink=True)

    def fit_transform_element(self, df: pd.DataFrame):
        return pd.DataFrame.median(df)


class ImputerMode(Imputer):
    """Impute by the mode of the column, which is the most represented value.

    Parameters
    ----------
    groups : List[str], optional
        List of column names to group by, by default []

    Examples
    --------
    >>> import numpy as np
    >>> import pandas as pd
    >>> from qolmat.imputations import imputers
    >>> imputer = imputers.ImputerMode()
    >>> df = pd.DataFrame(data=[[1, 1, 1, 1],
    ...                         [np.nan, np.nan, np.nan, np.nan],
    ...                         [1, 2, 2, 5],
    ...                         [2, 2, 2, 2]],
    ...                         columns=["var1", "var2", "var3", "var4"])
    >>> imputer.fit_transform(df)
       var1  var2  var3  var4
    0   1.0   1.0   1.0   1.0
    1   1.0   2.0   2.0   1.0
    2   1.0   2.0   2.0   5.0
    3   2.0   2.0   2.0   2.0
    """

    def __init__(
        self,
    ) -> None:
        super().__init__(columnwise=True, shrink=True)

    def fit_transform_element(self, df: pd.DataFrame):
        return df.mode().iloc[0]


class ImputerShuffle(Imputer):
    """Impute using random samples from the considered column.

    Parameters
    ----------
    groups : List[str], optional
        List of column names to group by, by default []
    random_state : Union[None, int, np.random.RandomState], optional
        Determine the randomness of the imputer, by default None

    Examples
    --------
    >>> import numpy as np
    >>> import pandas as pd
    >>> from qolmat.imputations import imputers
    >>> imputer = imputers.ImputerShuffle(random_state=42)
    >>> df = pd.DataFrame(data=[[1, 1, 1, 1],
    ...                         [np.nan, np.nan, np.nan, np.nan],
    ...                         [1, 2, 2, 5],
    ...                         [2, 2, 2, 2]],
    ...                         columns=["var1", "var2", "var3", "var4"])
    >>> imputer.fit_transform(df)
       var1  var2  var3  var4
    0   1.0   1.0   1.0   1.0
    1   2.0   1.0   2.0   2.0
    2   1.0   2.0   2.0   5.0
    3   2.0   2.0   2.0   2.0
    """

    def __init__(
        self,
        random_state: Union[None, int, np.random.RandomState] = None,
    ) -> None:
        super().__init__(columnwise=True, random_state=random_state)

    def fit_transform_element(self, df: pd.DataFrame) -> pd.DataFrame:
        n_missing = df.isna().sum().sum()
        if df.isna().all().all():
            return df
        name = df.columns[0]
        values = df[name]
        values_notna = values.dropna()
        samples = self.rng.choice(values_notna, n_missing, replace=True)
        values[values.isna()] = samples
        df_imputed = values.to_frame()
        return df_imputed


class ImputerLOCF(Imputer):
    """Impute by the last available value of the column. Relevent for time series.

    If the first observations are missing, it is imputed by a NOCB

    Parameters
    ----------
    groups : List[str], optional
        List of column names to group by, by default []

    Examples
    --------
    >>> import numpy as np
    >>> import pandas as pd
    >>> from qolmat.imputations import imputers
    >>> imputer = imputers.ImputerLOCF()
    >>> df = pd.DataFrame(data=[[1, 1, 1, 1],
    ...                         [np.nan, np.nan, np.nan, np.nan],
    ...                         [1, 2, 2, 5],
    ...                         [2, 2, 2, 2]],
    ...                         columns=["var1", "var2", "var3", "var4"])
    >>> imputer.fit_transform(df)
       var1  var2  var3  var4
    0   1.0   1.0   1.0   1.0
    1   1.0   1.0   1.0   1.0
    2   1.0   2.0   2.0   5.0
    3   2.0   2.0   2.0   2.0
    """

    def __init__(
        self,
    ) -> None:
        super().__init__(columnwise=True)

    def fit_transform_element(self, df: pd.DataFrame) -> pd.DataFrame:
        df_out = df.copy()
        for col in df:
            df_out[col] = df[col].ffill().bfill()
        return df_out


class ImputerNOCB(Imputer):
    """Impute by the next available value of the column. Relevent for time series.
    If the last observation is missing, it is imputed by a LOCF.

    Parameters
    ----------
    groups : List[str], optional
        List of column names to group by, by default []

    Examples
    --------
    >>> import numpy as np
    >>> import pandas as pd
    >>> from qolmat.imputations import imputers
    >>> imputer = imputers.ImputerNOCB()
    >>> df = pd.DataFrame(data=[[1, 1, 1, 1],
    ...                         [np.nan, np.nan, np.nan, np.nan],
    ...                         [1, 2, 2, 5],
    ...                         [2, 2, 2, 2]],
    ...                         columns=["var1", "var2", "var3", "var4"])
    >>> imputer.fit_transform(df)
       var1  var2  var3  var4
    0   1.0   1.0   1.0   1.0
    1   1.0   2.0   2.0   5.0
    2   1.0   2.0   2.0   5.0
    3   2.0   2.0   2.0   2.0
    """

    def __init__(
        self,
    ) -> None:
        super().__init__(columnwise=True)

    def fit_transform_element(self, df: pd.DataFrame) -> pd.DataFrame:
        df_out = df.copy()
        for col in df:
            df_out[col] = df[col].bfill().ffill()
        return df_out


class ImputerInterpolation(Imputer):
    """
    This class implements a way to impute time series using some interpolation strategies
    suppoted by pd.Series.interpolate, such as "linear", "slinear", "quadratic", ...
    By default, linear interpolation.
    As for pd.Series.interpolate, if "method" is "spline" or "polynomial",
    an "order" has to be passed.

    Parameters
    ----------
    groups : List[str], optional
        List of column names to group by, by default []
    method : Optional[str] = "linear"
        name of the method for interpolation: "linear", "cubic", "spline", "slinear", ...
        see pd.Series.interpolate for more example.
        By default, the value is set to "linear".
    order : Optional[int]
        order for the spline interpolation
    col_time : Optional[str]
        Name of the column representing the time index to use for the interpolation. If None, the
        index is used assuming it is one-dimensional.

    Examples
    --------
    >>> import numpy as np
    >>> import pandas as pd
    >>> from qolmat.imputations import imputers
    >>> imputer = imputers.ImputerInterpolation(method="spline", order=2)
    >>> df = pd.DataFrame(data=[[1, 1, 1, 1],
    ...                        [np.nan, np.nan, np.nan, np.nan],
    ...                        [1, 2, 2, 5],
    ...                        [2, 2, 2, 2]],
    ...                        columns=["var1", "var2", "var3", "var4"])
    >>> imputer.fit_transform(df)
           var1      var2      var3      var4
    0  1.000000  1.000000  1.000000  1.000000
    1  0.666667  1.666667  1.666667  4.666667
    2  1.000000  2.000000  2.000000  5.000000
    3  2.000000  2.000000  2.000000  2.000000
    """

    def __init__(
        self,
        method: str = "linear",
        order: Optional[int] = None,
        col_time: Optional[str] = None,
    ) -> None:
        super().__init__(columnwise=True)
        self.method = method
        self.order = order
        self.col_time = col_time

    def fit_transform_element(self, df: pd.DataFrame) -> pd.DataFrame:
        index = df.index
        if self.col_time is None:
            df = df.reset_index(drop=True)
        else:
            df.index = df.index.get_level_values(self.col_time)
        df_imputed = df.interpolate(method=self.method, order=self.order)
        df_imputed = df_imputed.ffill().bfill()
        df_imputed.index = index
        return df_imputed


class ImputerResiduals(Imputer):
    """
    This class implements an imputation method based on a STL decomposition.
    The series are de-seasonalised, de-trended, residuals are imputed, then residuals are
    re-seasonalised and re-trended.

    Parameters
    ----------
    groups : List[str], optional
        List of column names to group by, by default []
    period : int
        Period of the series. Must be used if x is not a pandas object or if
        the index of x does not have  a frequency. Overrides default
        periodicity of x if x is a pandas object with a timeseries index.
    model_tsa : Optional[str]
        Type of seasonal component "additive" or "multiplicative". Abbreviations are accepted.
        By default, the value is set to "additive"
    extrapolate_trend : int or 'freq', optional
        If set to > 0, the trend resulting from the convolution is
        linear least-squares extrapolated on both ends (or the single one
        if two_sided is False) considering this many (+1) closest points.
        If set to 'freq', use `freq` closest points. Setting this parameter
        results in no NaN values in trend or resid components.
    method_interpolation : str
        method for the residuals interpolation

    Examples
    --------
    TODO review/remake this exemple
    >>> import numpy as np
    >>> import pandas as pd
    >>> from qolmat.imputations.models import ImputeOnResiduals
    >>> df = pd.DataFrame(index=pd.date_range('2015-01-01','2020-01-01'))
    >>> mean = 5
    >>> offset = 10
    >>> df['y'] = np.cos(df.index.dayofyear/365*2*np.pi - np.pi)*mean + offset
    >>> trend = 5
    >>> df['y'] = df['y'] + trend*np.arange(0,df.shape[0])/df.shape[0]
    >>> noise_mean = 0
    >>> noise_var = 2
    >>> df['y'] = df['y'] + np.random.normal(noise_mean, noise_var, df.shape[0])
    >>> np.random.seed(100)
    >>> mask = np.random.choice([True, False], size=df.shape)
    >>> df = df.mask(mask)
    >>> imputor = ImputeOnResiduals(period=365, model="additive")
    >>> imputor.fit_transform(df)
    """

    def __init__(
        self,
        period: int = 1,
        model_tsa: Optional[str] = "additive",
        extrapolate_trend: Optional[Union[int, str]] = "freq",
        method_interpolation: Optional[str] = "linear",
    ):
        super().__init__(columnwise=True)
        self.period = period
        self.model_tsa = model_tsa
        self.extrapolate_trend = extrapolate_trend
        self.method_interpolation = method_interpolation

    def fit_transform_element(self, df: pd.DataFrame) -> pd.DataFrame:
        name = df.columns[0]
        values = df[name]
        if values.isna().all():
            return np.nan
        result = tsa_seasonal.seasonal_decompose(
            # df.interpolate().bfill().ffill(),
            values.fillna(0),
            model=self.model_tsa,
            period=self.period,
            extrapolate_trend=self.extrapolate_trend,
        )

        residuals = result.resid

        residuals[values.isna()] = np.nan
        residuals = residuals.interpolate(method=self.method_interpolation).ffill().bfill()
        df_result = pd.DataFrame({name: result.seasonal + result.trend + residuals})
        return df_result


class ImputerKNN(Imputer):
    """
    This class implements an imputation by the k-nearest neighbors.

    Parameters
    ----------
    groups : List[str], optional
        List of column names to group by, by default []
    n_neighbors : int, default=5
        Number of neighbors to use by default for `kneighbors` queries.
    weights : {'uniform', 'distance'}, callable or None, default='uniform'
        Weight function used in prediction.  Possible values:
        - 'uniform' : uniform weights.  All points in each neighborhood
          are weighted equally.
        - 'distance' : weight points by the inverse of their distance.
          in this case, closer neighbors of a query point will have a
          greater influence than neighbors which are further away.
        - [callable] : a user-defined function which accepts an
          array of distances, and returns an array of the same shape
          containing the weights.

    Examples
    --------
    >>> import numpy as np
    >>> import pandas as pd
    >>> from qolmat.imputations import imputers
    >>> imputer = imputers.ImputerKNN(n_neighbors=2)
    >>> df = pd.DataFrame(data=[[1, 1, 1, 1],
    ...                        [np.nan, np.nan, np.nan, np.nan],
    ...                        [1, 2, 2, 5],
    ...                        [2, 2, 2, 2]],
    ...                        columns=["var1", "var2", "var3", "var4"])
    >>> imputer.fit_transform(df)
           var1      var2      var3      var4
    0  1.000000  1.000000  1.000000  1.000000
    1  1.333333  1.666667  1.666667  2.666667
    2  1.000000  2.000000  2.000000  5.000000
    3  2.000000  2.000000  2.000000  2.000000
    """

    def __init__(
        self,
        n_neighbors: int = 5,
        weights: str = "distance",
        **hyperparams,
    ) -> None:
        super().__init__(columnwise=False, hyperparams=hyperparams)
        self.n_neighbors = n_neighbors
        self.weights = weights

    def fit_transform_element(self, df: pd.DataFrame) -> pd.DataFrame:
        imputer = KNNImputer(
            n_neighbors=self.n_neighbors,
            weights=self.weights,
            metric="nan_euclidean",
        )
        results = imputer.fit_transform(df)
        return pd.DataFrame(data=results, columns=df.columns, index=df.index)


class ImputerMICE(Imputer):
    """
    This class implements an iterative imputer in the multivariate case.
    It imputes each Series within a DataFrame multiple times using an iteration of fits
    and transformations to reach a stable state of imputation each time.
    It uses sklearn.impute.IterativeImputer, see the docs for more information about the
    arguments.

    Parameters
    ----------
    groups : List[str], optional
        List of column names to group by, by default []
    estimator : Optional[] = LinearRegression()
        Estimator for imputing a column based on the others
    random_state : Union[None, int, np.random.RandomState], optional
        Determine the randomness of the imputer, by default None

    Examples
    --------
    >>> import numpy as np
    >>> import pandas as pd
    >>> from qolmat.imputations import imputers
    >>> from sklearn.ensemble import ExtraTreesRegressor
    >>> imputer = imputers.ImputerMICE(estimator=ExtraTreesRegressor(),
    ...                                random_state=42,
    ...                                sample_posterior=False,
    ...                                max_iter=100, missing_values=np.nan)
    >>> df = pd.DataFrame(data=[[1, 1, 1, 1],
    ...                        [np.nan, np.nan, np.nan, np.nan],
    ...                        [1, 2, 2, 5],
    ...                        [2, 2, 2, 2]],
    ...                        columns=["var1", "var2", "var3", "var4"])
    >>> imputer.fit_transform(df)
       var1  var2  var3  var4
    0   1.0   1.0   1.0   1.0
    1   1.0   2.0   2.0   5.0
    2   1.0   2.0   2.0   5.0
    3   2.0   2.0   2.0   2.0
    """

    def __init__(
        self,
        estimator: Optional[BaseEstimator] = None,
        random_state: Union[None, int, np.random.RandomState] = None,
        **hyperparams,
    ) -> None:
        super().__init__(
            columnwise=False,
            hyperparams=hyperparams,
            random_state=random_state,
        )
        self.estimator = estimator

    def fit_transform_element(self, df: pd.DataFrame) -> pd.DataFrame:
        iterative_imputer = IterativeImputer(estimator=self.estimator, **self.hyperparams_element)
        res = iterative_imputer.fit_transform(df.values)
        imputed = pd.DataFrame(columns=df.columns)
        for ind, col in enumerate(imputed.columns):
            imputed[col] = res[:, ind]
        imputed.index = df.index
        return imputed


class ImputerRegressor(Imputer):
    """
    This class implements a regression imputer in the multivariate case.
    It imputes each column using a single fit-predict for a given estimator, based on the colunms
    which have no missing values.

    Parameters
    ----------
    groups : List[str], optional
        List of column names to group by, by default []
    estimator : BaseEstimator, optional
        Estimator for imputing a column based on the others
    fit_on_nan : bool, optional
        TODO : merge with GSA

    Examples
    --------
    >>> import numpy as np
    >>> import pandas as pd
    >>> from qolmat.imputations import imputers
    >>> from sklearn.ensemble import ExtraTreesRegressor
    >>> imputer = imputers.ImputerRegressor(model=ExtraTreesRegressor())
    >>> df = pd.DataFrame(data=[[1, 1, 1, 1],
    ...                        [np.nan, np.nan, np.nan, np.nan],
    ...                        [1, 2, 2, 5],
    ...                        [2, 2, 2, 2]],
    ...                        columns=["var1", "var2", "var3", "var4"])
    >>> imputer.fit_transform(df)
           var1      var2      var3      var4
    0  1.000000  1.000000  1.000000  1.000000
    1  1.333333  1.666667  1.666667  2.666667
    2  1.000000  2.000000  2.000000  5.000000
    3  2.000000  2.000000  2.000000  2.000000
    """

    def __init__(
        self,
        estimator: Optional[BaseEstimator] = None,
        handler_nan: str = "column",
        random_state: Union[None, int, np.random.RandomState] = None,
        **hyperparams,
    ):
        super().__init__(hyperparams=hyperparams, random_state=random_state)
        self.columnwise = False
        self.estimator = estimator
        self.handler_nan = handler_nan

    def get_params_fit(self) -> Dict:
        return {}

    def fit_transform_element(self, df: pd.DataFrame) -> pd.DataFrame:
        """
        Fit/transform using a (specified) regression model

        Parameters
        ----------
        df : pd.DataFrame
            dataframe to impute

        Returns
        -------
        pd.DataFrame
            imputed dataframe
        """

        df_imputed = df.apply(pd.DataFrame.median, result_type="broadcast", axis=0)
        cols_with_nans = df.columns[df.isna().any()]

        for col in cols_with_nans:
            hyperparams = {}
            for hyperparam, value in self.hyperparams_element.items():
                if isinstance(value, dict):
                    value = value[col]
                hyperparams[hyperparam] = value

            # Define the Train and Test set
            X = df.drop(columns=col, errors="ignore")
            y = df[col]

            # Selects only the valid values in the Train Set according to the chosen method
            is_valid = pd.Series(True, index=df.index)
            if self.handler_nan == "fit":
                pass
            elif self.handler_nan == "row":
                is_valid = ~X.isna().any(axis=1)
            elif self.handler_nan == "column":
                X = X.dropna(how="any", axis=1)
            else:
                raise ValueError(
                    f"Value '{self.handler_nan}' is not correct for argument `handler_nan'"
                )

            # Selects only non-NaN values for the Test Set
            is_na = y.isna()

            # Train the model according to an ML or DL method and after predict the imputation
            if X.empty:
                y_imputed = pd.Series(y.mean(), index=y.index)
            else:
                hp = self.get_params_fit()
                self.estimator.fit(X[(~is_na) & is_valid], y[(~is_na) & is_valid], **hp)
                y_imputed = self.estimator.predict(X[is_na & is_valid])
                y_imputed = pd.Series(y_imputed.flatten())

            # Adds the imputed values
            df_imputed.loc[~is_na, col] = y[~is_na]
            # if isinstance(y_imputed, pd.Series):
            #     y_reshaped = y_imputed
            # else:
            #     y_reshaped = y_imputed.flatten()
            df_imputed.loc[is_na & is_valid, col] = y_imputed

        return df_imputed


class ImputerRPCA(Imputer):
    """
    This class implements the Robust Principal Component Analysis imputation.

    The imputation minimizes a loss function combining a low-rank criterium on the dataframe and
    a L1 penalization on the residuals.

    Parameters
    ----------
    groups : List[str], optional
        List of column names to group by, by default []
    method : str
        Name of the RPCA method:
            "PCP" for basic RPCA, bad at imputing
            "noisy" for noisy RPCA, with possible regularisations, wihch is recommended since
            it is more stable
    columnwise : bool
        For the RPCA method to be applied columnwise (with reshaping of
        each column into an array)
        or to be applied directly on the dataframe. By default, the value is set to False.
    """

    def __init__(
        self,
        method: str = "noisy",
        columnwise: bool = False,
        random_state: Union[None, int, np.random.RandomState] = None,
        **hyperparams,
    ) -> None:
        super().__init__(
            columnwise=columnwise,
            hyperparams=hyperparams,
            random_state=random_state,
        )

        self.method = method

    def fit_transform_element(self, df: pd.DataFrame) -> pd.DataFrame:
        if not isinstance(df, pd.DataFrame):
            raise ValueError("Input has to be a pandas.DataFrame.")

        if self.method == "PCP":
            model = RPCAPCP(**self.hyperparams_element)
        elif self.method == "noisy":
            model = RPCANoisy(**self.hyperparams_element)
        else:
            raise ValueError("Argument method must be `PCP` or `noisy`!")

        X = df.values.T
        M, A = model.decompose_rpca_signal(X)
        df_imputed = pd.DataFrame((M + A).T, index=df.index, columns=df.columns)
        df_imputed = df.where(df.isna(), df_imputed)

        return df_imputed


class ImputerEM(Imputer):
    """
    This class implements an imputation method based on joint modelling and an inference using a
    Expectation-Minimization algorithm.

    Parameters
    ----------
    groups : List[str], optional
        List of column names to group by, by default []
    method : {'multinormal', 'VAR1'}, default='multinormal'
        Method defining the hypothesis made on the data distribution. Possible values:
        - 'multinormal' : the data points a independent and uniformly distributed following a
        multinormal distribution
        - 'VAR1' : the data is a time series modeled by a VAR(1) process
    columnwise : bool
        If False, correlations between variables will be used, which is advised.
        If True, each column is imputed independently. For the multinormal case each
        value will be imputed by the mean up to a noise with fixed noise, for the VAR1 case the
        imputation will be a noisy temporal interpolation.
    random_state : Union[None, int, np.random.RandomState], optional
        Controls the randomness of the fit_transform, by default None
    """

    def __init__(
        self,
        model: Optional[str] = "multinormal",
        columnwise: bool = False,
        random_state: Union[None, int, np.random.RandomState] = None,
        **hyperparams,
    ):
        super().__init__(
            columnwise=columnwise,
            hyperparams=hyperparams,
            random_state=random_state,
        )
        self.model = model

    def fit_transform_element(self, df: pd.DataFrame) -> pd.DataFrame:
        if self.model == "multinormal":
            model = em_sampler.MultiNormalEM(random_state=self.rng, **self.hyperparams_element)
        elif self.model == "VAR1":
            model = em_sampler.VAR1EM(random_state=self.rng, **self.hyperparams_element)
        else:
            raise ValueError(f"Model '{self.model}' is not handled by ImputeEM!")
        X = df.values.T
        model.fit(X)

        X_transformed = model.transform(X)
        df_transformed = pd.DataFrame(X_transformed, columns=df.columns, index=df.index)
        return df_transformed<|MERGE_RESOLUTION|>--- conflicted
+++ resolved
@@ -48,17 +48,12 @@
         random_state: Union[None, int, np.random.RandomState] = None,
         missing_values=np.nan,
     ):
-<<<<<<< HEAD
-=======
-        self.hyperparams_user = hyperparams
-        self.groups = groups
->>>>>>> 155c24aa
         self.columnwise = columnwise
         self.shrink = shrink
         self.hyperparams = hyperparams
-        self.hyperparams_optim = hyperparams_optim
         self.random_state = random_state
         self.missing_values = missing_values
+        self.hyperparams_optim = hyperparams_optim
 
     def _more_tags(self):
         return {"allow_nan": True, "requires_fit": False}
@@ -98,14 +93,9 @@
         if hasattr(self, "estimator") and hasattr(self.estimator, "random_state"):
             self.estimator.random_state = self.rng
 
-<<<<<<< HEAD
         hyperparams = self.hyperparams.copy()
-        hyperparams.update(self.hyperparams_optim)
-=======
-        hyperparams = self.hyperparams_user.copy()
         if hasattr(self, "hyperparams_optim"):
             hyperparams.update(self.hyperparams_optim)
->>>>>>> 155c24aa
         cols_with_nans = df.columns[df.isna().any()]
 
         if self.groups_ == []:
@@ -676,11 +666,13 @@
         self,
         n_neighbors: int = 5,
         weights: str = "distance",
+        hyperparams_optim: Dict = {},
         **hyperparams,
     ) -> None:
         super().__init__(columnwise=False, hyperparams=hyperparams)
         self.n_neighbors = n_neighbors
         self.weights = weights
+        self.hyperparams_optim = hyperparams_optim
 
     def fit_transform_element(self, df: pd.DataFrame) -> pd.DataFrame:
         imputer = KNNImputer(
@@ -736,6 +728,7 @@
         self,
         estimator: Optional[BaseEstimator] = None,
         random_state: Union[None, int, np.random.RandomState] = None,
+        # hyperparams_optim: Dict = {},
         **hyperparams,
     ) -> None:
         super().__init__(
@@ -744,6 +737,7 @@
             random_state=random_state,
         )
         self.estimator = estimator
+        # self.hyperparams_optim = hyperparams_optim
 
     def fit_transform_element(self, df: pd.DataFrame) -> pd.DataFrame:
         iterative_imputer = IterativeImputer(estimator=self.estimator, **self.hyperparams_element)
@@ -795,12 +789,14 @@
         estimator: Optional[BaseEstimator] = None,
         handler_nan: str = "column",
         random_state: Union[None, int, np.random.RandomState] = None,
+        # hyperparams_optim: Dict = {},
         **hyperparams,
     ):
         super().__init__(hyperparams=hyperparams, random_state=random_state)
         self.columnwise = False
         self.estimator = estimator
         self.handler_nan = handler_nan
+        # self.hyperparams_optim = hyperparams_optim
 
     def get_params_fit(self) -> Dict:
         return {}
@@ -897,6 +893,7 @@
         method: str = "noisy",
         columnwise: bool = False,
         random_state: Union[None, int, np.random.RandomState] = None,
+        # hyperparams_optim: Dict = {},
         **hyperparams,
     ) -> None:
         super().__init__(
@@ -906,6 +903,7 @@
         )
 
         self.method = method
+        # self.hyperparams_optim = hyperparams_optim
 
     def fit_transform_element(self, df: pd.DataFrame) -> pd.DataFrame:
         if not isinstance(df, pd.DataFrame):
@@ -954,6 +952,7 @@
         model: Optional[str] = "multinormal",
         columnwise: bool = False,
         random_state: Union[None, int, np.random.RandomState] = None,
+        # hyperparams_optim: Dict = {},
         **hyperparams,
     ):
         super().__init__(
@@ -962,6 +961,7 @@
             random_state=random_state,
         )
         self.model = model
+        # self.hyperparams_optim = hyperparams_optim
 
     def fit_transform_element(self, df: pd.DataFrame) -> pd.DataFrame:
         if self.model == "multinormal":
