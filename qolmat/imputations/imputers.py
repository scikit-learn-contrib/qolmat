from functools import partial
import warnings
from typing import Any, Callable, Dict, List, Literal, Optional, Tuple, Union
from typing_extensions import Self
from abc import abstractmethod

import numpy as np
from numpy.typing import NDArray
import pandas as pd
from sklearn import utils as sku
from sklearn.base import BaseEstimator
from sklearn.experimental import enable_iterative_imputer
from sklearn.impute import IterativeImputer, KNNImputer
from sklearn.impute._base import _BaseImputer
from qolmat.benchmark.hyperparameters import HyperValue
from statsmodels.tsa import seasonal as tsa_seasonal

from qolmat.imputations import em_sampler
from qolmat.imputations.rpca import rpca, rpca_noisy, rpca_pcp
from qolmat.utils.exceptions import NotDataFrame


class _Imputer(_BaseImputer):
    """Base class for all imputers.

    Parameters
    ----------
    columnwise : bool, optional
        If True, the imputer will be computed for each column, else it will be computed on the
        whole dataframe, by default False
    shrink : bool, optional
        Indicates if the elementwise imputation method returns a single value, by default False
    random_state : Union[None, int, np.random.RandomState], optional
        Controls the randomness of the fit_transform, by default None
    imputer_params: Tuple[str, ...]
        List of parameters of the imputer, which can be specified globally or columnwise
    groups: Tuple[str, ...]
        List of column names to group by, by default []
    """

    def __init__(
        self,
        columnwise: bool = False,
        shrink: bool = False,
        random_state: Union[None, int, np.random.RandomState] = None,
        imputer_params: Tuple[str, ...] = (),
        groups: Tuple[str, ...] = (),
    ):
        self.columnwise = columnwise
        self.shrink = shrink
        self.random_state = random_state
        self.imputer_params = imputer_params
        self.groups = groups
        self.missing_values = np.nan

    def get_hyperparams(self, col: Optional[str] = None):
        """
        Filter hyperparameters based on the specified column, the dictionary keys in the form
        name_params/column are only relevent for the specified column and are filtered accordingly.

        Parameters
        ----------
        col : str
            The column name to filter hyperparameters.

        Returns
        -------
        dict
            A dictionary containing filtered hyperparameters.

        """
        hyperparams = {}
        for key in self.imputer_params:
            value = getattr(self, key)
            if "/" not in key:
                name_param = key
                if name_param not in hyperparams:
                    hyperparams[name_param] = value
            elif col is not None:
                name_param, col2 = key.split("/")
                if col2 == col:
                    hyperparams[name_param] = value
        return hyperparams

    def _check_input(self, X: NDArray) -> pd.DataFrame:
        """
        Checks that the input X can be converted into a DataFrame, and returns the corresponding
        dataframe.

        Parameters
        ----------
        X : NDArray
            Array-like to process

        Returns
        -------
        pd.DataFrame
            Formatted dataframe, if the input had no column names then the dataframe columns are
            integers
        """
        if not isinstance(X, (pd.DataFrame)):
            X_np = np.array(X)
            if len(X_np.shape) == 1:
                X_np = X_np.reshape(-1, 1)
            df = pd.DataFrame(X_np, columns=[i for i in range(X_np.shape[1])])
        else:
            df = X
        return df

    def _check_dataframe(self, X: NDArray):
        """
        Checks that the input X is a dataframe, otherwise raises an error.

        Parameters
        ----------
        X : NDArray
            Array-like to process

        Raises
        ------
        ValueError
            Input has to be a pandas.DataFrame.
        """
        if not isinstance(X, (pd.DataFrame)):
            raise NotDataFrame(type(X))

    def fit(self, X: pd.DataFrame, y=None) -> Self:
        """Fit the imputer on X.

        Parameters
        ----------
        X : pd.DataFrame
            Data matrix on which the Imputer must be fitted.

        Returns
        -------
        self : Self
            Returns self.
        """
        _ = self._validate_data(X, force_all_finite="allow-nan")
        df = self._check_input(X)
        for column in df:
            if df[column].isnull().all():
                raise ValueError("Input contains a column full of NaN")

        self.columns_ = tuple(df.columns)
        self.rng_ = sku.check_random_state(self.random_state)
        if hasattr(self, "estimator") and hasattr(self.estimator, "random_state"):
            self.estimator.random_state = self.rng_

        if self.groups:
            self.ngroups_ = df.groupby(list(self.groups)).ngroup().rename("_ngroup")
        else:
            self.ngroups_ = pd.Series(0, index=df.index).rename("_ngroup")

        cols_with_nans = df.columns[df.isna().any()]
        self._setup_fit()
        if self.columnwise:
            for col in cols_with_nans:
                self._fit_allgroups(df[[col]], col=col)
        else:
            self._fit_allgroups(df)

        return self

    def transform(self, X: pd.DataFrame) -> pd.DataFrame:
        """
        Returns a dataframe with same shape as `X`, unchanged values, where all nans are replaced
        by non-nan values. Depending on the imputer parameters, the dataframe can be imputed with
        columnwise and/or groupwise methods.
        Also works for numpy arrays, returning numpy arrays, but the use of pandas dataframe is
        advised.

        Parameters
        ----------
        X : pd.DataFrame
            Dataframe to impute.

        Returns
        -------
        pd.DataFrame
            Imputed dataframe.
        """

        df = self._check_input(X)

        if tuple(df.columns) != self.columns_:
            raise ValueError(
                """The number of features is different from the counterpart in fit.
                Reshape your data"""
            )

        for column in df:
            if df[column].isnull().all():
                raise ValueError("Input contains a column full of NaN")

        cols_with_nans = df.columns[df.isna().any()]

        if self.columnwise:
            df_imputed = df.copy()
            for col in cols_with_nans:
                df_imputed[col] = self._transform_allgroups(df[[col]], col=col)
        else:
            df_imputed = self._transform_allgroups(df)

        if df_imputed.isna().any().any():
            raise AssertionError("Result of imputation contains NaN!")

        df_imputed = df_imputed.astype(float)
        if isinstance(X, (np.ndarray)):
            df_imputed = df_imputed.to_numpy()

        return df_imputed

    def fit_transform(self, X: pd.DataFrame, y=None) -> pd.DataFrame:
        """
        Returns a dataframe with same shape as `X`, unchanged values, where all nans are replaced
        by non-nan values.
        Depending on the imputer parameters, the dataframe can be imputed with columnwise and/or
        groupwise methods.

        Parameters
        ----------
        X : pd.DataFrame
            Dataframe to impute.

        Returns
        -------
        pd.DataFrame
            Imputed dataframe.
        """
        self.fit(X)
        return self.transform(X)

    def _fit_transform_fallback(self, df: pd.DataFrame) -> pd.DataFrame:
        """
        Impute `df` by the median of each column if it still contains missing values.
        This can introduce data leakage for forward imputers if unchecked.

        Parameters
        ----------
        df : pd.DataFrame
            Dataframe with missing values.

        Returns
        -------
        pd.DataFrame
            Dataframe df imputed by the median of each column.
        """
        self._check_dataframe(df)
        return df.fillna(df.median())

    def _fit_allgroups(self, df: pd.DataFrame, col: str = "__all__") -> Self:
        """Fits the Imputer either on a column, for a columnwise setting, on or all columns.

        Parameters
        ----------
        df : pd.DataFrame
            Input dataframe
        col : str, optional
            Column on which the imputer is fitted, by default "__all__"

        Returns
        -------
        Self
            Returns self.

        Raises
        ------
        ValueError
            Input has to be a pandas.DataFrame.
        """
        self._check_dataframe(df)
        self._apply_groupwise(self._fit_element, df, col=col)
        return self

    def _setup_fit(self) -> None:
        """
        Setup step of the fit function, before looping over the columns.
        """
        return

    def _apply_groupwise(self, fun: Callable, df: pd.DataFrame, **kwargs) -> Any:
        """
        Applies the function `fun`in a groupwise manner to the dataframe `df`.


        Parameters
        ----------
        fun : Callable
            Function applied groupwise to the dataframe with arguments kwargs
        df : pd.DataFrame
            Dataframe on which the function is applied

        Returns
        -------
        Any
            Depends on the function signature
        """
        self._check_dataframe(df)
        fun_on_col = partial(fun, **kwargs)
        if self.groups:
            groupby = df.groupby(self.ngroups_, group_keys=False)
            if self.shrink:
                return groupby.transform(fun_on_col)
            else:
                return groupby.apply(fun_on_col)
        else:
            return fun_on_col(df)

    def _transform_allgroups(self, df: pd.DataFrame, col: str = "__all__") -> pd.DataFrame:
        """
        Impute `df` by applying the specialized method `transform_element` on each group, if
        groups have been given. If the method leaves nan, `fit_transform_fallback` is called in
        order to return a dataframe without nan.

        Parameters
        ----------
        df : pd.DataFrame
            Dataframe or column to impute
        col : str, optional
            Column transformed by the imputer, by default "__all__"

        Returns
        -------
        pd.DataFrame
            Imputed dataframe or column

        Raises
        ------
        NotDataFrame
            Input has to be a pandas.DataFrame.
        """
        self._check_dataframe(df)
        df = df.copy()
        imputation_values = self._apply_groupwise(self._transform_element, df, col=col)

        df = df.fillna(imputation_values)
        # fill na by applying imputation method without groups
        if df.isna().any().any():
            imputation_values = self._fit_transform_fallback(df)
            df = df.fillna(imputation_values)

        return df

    @abstractmethod
    def _fit_element(self, df: pd.DataFrame, col: str = "__all__") -> Self:
        """
        Fits the imputer on `df`, at the group and/or column level depending onself.groups and
        self.columnwise.

        Parameters
        ----------
        df : pd.DataFrame
            Dataframe on which the imputer is fitted
        col : str, optional
            Column on which the imputer is fitted, by default "__all__"

        Returns
        -------
        Self
            Return Self.

        Raises
        ------
        NotDataFrame
            Input has to be a pandas.DataFrame.
        """
        self._check_dataframe(df)
        return self

    @abstractmethod
    def _transform_element(self, df: pd.DataFrame, col: str = "__all__") -> pd.DataFrame:
        """
        Transforms the fataframe `df`, at the group and/or column level depending onself.groups and
        self.columnwise.

        Parameters
        ----------
        df : pd.DataFrame
            Dataframe or column to impute
        col : str, optional
            Column transformed by the imputer, by default "__all__"

        Returns
        -------
        Self
            Return Self.

        Raises
        ------
        NotDataFrame
            Input has to be a pandas.DataFrame.
        """
        self._check_dataframe(df)
        return df


class ImputerOracle(_Imputer):
    """
    Perfect imputer, requires to know real values.

    Used as a reference to evaluate imputation metrics.

    Parameters
    ----------
    df : pd.DataFrame
        Dataframe containing real values.
    groups: Tuple[str, ...]
        List of column names to group by, by default []
    """

    def __init__(
        self,
    ) -> None:
        super().__init__()

    def set_solution(self, df: pd.DataFrame):
        """Sets the true values to be returned by the oracle.

        Parameters
        ----------
        X : pd.DataFrame
            True dataset with mask
        """
        self.df_solution = df

    def transform(self, X: pd.DataFrame) -> pd.DataFrame:
        """Impute df with corresponding known values

        Parameters
        ----------
        df : pd.DataFrame
            dataframe to impute
        Returns
        -------
        pd.DataFrame
            dataframe imputed with premasked values
        """
        df = self._check_input(X)

        if tuple(df.columns) != self.columns_:
            raise ValueError(
                """The number of features is different from the counterpart in fit.
                Reshape your data"""
            )
        if hasattr(self, "df_solution"):
            df_imputed = df.fillna(self.df_solution)
        else:
            print("OracleImputer not initialized! Returning imputation with zeros")
            df_imputed = df.fillna(0)

        if isinstance(X, (np.ndarray)):
            df_imputed = df_imputed.to_numpy()
        return df_imputed


class ImputerMean(_Imputer):
    """Impute by the mean of the column.

    Parameters
    ----------
    groups: Tuple[str, ...]
        List of column names to group by, by default []

    Examples
    --------
    >>> import numpy as np
    >>> import pandas as pd
    >>> from qolmat.imputations import imputers
    >>> imputer = imputers.ImputerMean()
    >>> df = pd.DataFrame(data=[[1, 1, 1, 1],
    ...                         [np.nan, np.nan, np.nan, np.nan],
    ...                         [1, 2, 2, 5],
    ...                         [2, 2, 2, 2]],
    ...                         columns=["var1", "var2", "var3", "var4"])
    >>> imputer.fit_transform(df)
           var1      var2      var3      var4
    0  1.000000  1.000000  1.000000  1.000000
    1  1.333333  1.666667  1.666667  2.666667
    2  1.000000  2.000000  2.000000  5.000000
    3  2.000000  2.000000  2.000000  2.000000
    """

    def __init__(
        self,
        groups: Tuple[str, ...] = (),
    ) -> None:
        super().__init__(groups=groups, columnwise=True, shrink=True)

    def _setup_fit(self):
        """
        Setup step of the fit function, before looping over the columns.
        """
        self._means = {}

    def _fit_allgroups(self, df: pd.DataFrame, col: str = "__all__") -> Self:
        """
        Impute `df` by applying the specialized method `transform_element` on each group, if
        groups have been given. If the method leaves nan, `fit_transform_fallback` is called in
        order to return a dataframe without nan.

        Parameters
        ----------
        df : pd.DataFrame
            Dataframe or column to impute
        col : str, optional
            Column transformed by the imputer, by default "__all__"

        Returns
        -------
        pd.DataFrame
            Imputed dataframe or column

        Raises
        ------
        NotDataFrame
            Input has to be a pandas.DataFrame.
        """
        self._check_dataframe(df)
        if self.groups:
            self._means[col] = df[col].groupby(self.ngroups_).mean()
        else:
            self._means[col] = df[col].mean()
        return self

    def _transform_allgroups(self, df: pd.DataFrame, col: str = "__all__"):
        """
        Impute `df` by applying the specialized method `transform_element` on each group, if
        groups have been given. If the method leaves nan, `fit_transform_fallback` is called in
        order to return a dataframe without nan.

        Parameters
        ----------
        df : pd.DataFrame
            Dataframe or column to impute
        col : str, optional
            Column transformed by the imputer, by default "__all__"

        Returns
        -------
        pd.DataFrame
            Imputed dataframe or column

        Raises
        ------
        ValueError
            Input has to be a pandas.DataFrame.
        """
        self._check_dataframe(df)
        if self.groups:
            imputed = self.ngroups_.map(self._means[col]).rename(col).to_frame()
        else:
            imputed = self._means[col]
        df = df.fillna(imputed)
        return df


class ImputerMedian(_Imputer):
    """Impute by the median of the column.

    Parameters
    ----------
    groups: Tuple[str, ...]
        List of column names to group by, by default []

    Examples
    --------
    >>> import numpy as np
    >>> import pandas as pd
    >>> from qolmat.imputations import imputers
    >>> imputer = imputers.ImputerMedian()
    >>> df = pd.DataFrame(data=[[1, 1, 1, 1],
    ...                         [np.nan, np.nan, np.nan, np.nan],
    ...                         [1, 2, 2, 5],
    ...                         [2, 2, 2, 2]],
    ...                         columns=["var1", "var2", "var3", "var4"])
    >>> imputer.fit_transform(df)
       var1  var2  var3  var4
    0   1.0   1.0   1.0   1.0
    1   1.0   2.0   2.0   2.0
    2   1.0   2.0   2.0   5.0
    3   2.0   2.0   2.0   2.0
    """

    def __init__(
        self,
        groups: Tuple[str, ...] = (),
    ) -> None:
        super().__init__(groups=groups, columnwise=True, shrink=True)

    def _setup_fit(self):
        """
        Setup step of the fit function, before looping over the columns.
        """
        self._medians = {}

    def _fit_allgroups(self, df: pd.DataFrame, col: str = "__all__") -> Self:
        """
        Impute `df` by applying the specialized method `transform_element` on each group, if
        groups have been given. If the method leaves nan, `fit_transform_fallback` is called in
        order to return a dataframe without nan.

        Parameters
        ----------
        df : pd.DataFrame
            Dataframe or column to impute
        col : str, optional
            Column transformed by the imputer, by default "__all__"

        Returns
        -------
        pd.DataFrame
            Imputed dataframe or column

        Raises
        ------
        NotDataFrame
            Input has to be a pandas.DataFrame.
        """
        self._check_dataframe(df)
        if self.groups:
            self._medians[col] = df[col].groupby(self.ngroups_).median()
        else:
            self._medians[col] = df[col].median()
        return self

    def _transform_allgroups(self, df: pd.DataFrame, col: str = "__all__"):
        """
        Impute `df` by applying the specialized method `transform_element` on each group, if
        groups have been given. If the method leaves nan, `fit_transform_fallback` is called in
        order to return a dataframe without nan.

        Parameters
        ----------
        df : pd.DataFrame
            Dataframe or column to impute
        col : str, optional
            Column transformed by the imputer, by default "__all__"

        Returns
        -------
        pd.DataFrame
            Imputed dataframe or column

        Raises
        ------
        ValueError
            Input has to be a pandas.DataFrame.
        """
        self._check_dataframe(df)
        if self.groups:
            imputed = self.ngroups_.map(self._medians[col]).rename(col).to_frame()
        else:
            imputed = self._medians[col]
        df = df.fillna(imputed)
        return df


class ImputerMode(_Imputer):
    """Impute by the mode of the column, which is the most represented value.

    Parameters
    ----------
    groups: Tuple[str, ...]
        List of column names to group by, by default []

    Examples
    --------
    >>> import numpy as np
    >>> import pandas as pd
    >>> from qolmat.imputations import imputers
    >>> imputer = imputers.ImputerMode()
    >>> df = pd.DataFrame(data=[[1, 1, 1, 1],
    ...                         [np.nan, np.nan, np.nan, np.nan],
    ...                         [1, 2, 2, 5],
    ...                         [2, 2, 2, 2]],
    ...                         columns=["var1", "var2", "var3", "var4"])
    >>> imputer.fit_transform(df)
       var1  var2  var3  var4
    0   1.0   1.0   1.0   1.0
    1   1.0   2.0   2.0   1.0
    2   1.0   2.0   2.0   5.0
    3   2.0   2.0   2.0   2.0
    """

    def __init__(
        self,
        groups: Tuple[str, ...] = (),
    ) -> None:
        super().__init__(groups=groups, columnwise=True, shrink=True)

    def _setup_fit(self):
        """
        Setup step of the fit function, before looping over the columns.
        """
        self._modes = {}

    def _fit_allgroups(self, df: pd.DataFrame, col: str = "__all__") -> Self:
        """
        Impute `df` by applying the specialized method `transform_element` on each group, if
        groups have been given. If the method leaves nan, `fit_transform_fallback` is called in
        order to return a dataframe without nan.

        Parameters
        ----------
        df : pd.DataFrame
            Dataframe or column to impute
        col : str, optional
            Column transformed by the imputer, by default "__all__"

        Returns
        -------
        pd.DataFrame
            Imputed dataframe or column

        Raises
        ------
        NotDataFrame
            Input has to be a pandas.DataFrame.
        """
        self._check_dataframe(df)
        if self.groups:
            self._modes[col] = df[col].groupby(self.ngroups_).apply(lambda x: x.mode().iloc[0])
        else:
            self._modes[col] = df[col].mode().iloc[0]
        return self

    def _transform_allgroups(self, df: pd.DataFrame, col: str = "__all__"):
        """
        Impute `df` by applying the specialized method `transform_element` on each group, if
        groups have been given. If the method leaves nan, `fit_transform_fallback` is called in
        order to return a dataframe without nan.

        Parameters
        ----------
        df : pd.DataFrame
            Dataframe or column to impute
        col : str, optional
            Column transformed by the imputer, by default "__all__"

        Returns
        -------
        pd.DataFrame
            Imputed dataframe or column

        Raises
        ------
        ValueError
            Input has to be a pandas.DataFrame.
        """
        self._check_dataframe(df)
        if self.groups:
            imputed = self.ngroups_.map(self._modes[col]).rename(col).to_frame()
        else:
            imputed = self._modes[col]
        df = df.fillna(imputed)
        return df


class ImputerShuffle(_Imputer):
    """Impute using random samples from the considered column.

    Parameters
    ----------
    groups: Tuple[str, ...]
        List of column names to group by, by default []
    random_state : Union[None, int, np.random.RandomState], optional
        Determine the randomness of the imputer, by default None

    Examples
    --------
    >>> import numpy as np
    >>> import pandas as pd
    >>> from qolmat.imputations import imputers
    >>> imputer = imputers.ImputerShuffle(random_state=42)
    >>> df = pd.DataFrame(data=[[1, 1, 1, 1],
    ...                         [np.nan, np.nan, np.nan, np.nan],
    ...                         [1, 2, 2, 5],
    ...                         [2, 2, 2, 2]],
    ...                         columns=["var1", "var2", "var3", "var4"])
    >>> imputer.fit_transform(df)
       var1  var2  var3  var4
    0   1.0   1.0   1.0   1.0
    1   2.0   1.0   2.0   2.0
    2   1.0   2.0   2.0   5.0
    3   2.0   2.0   2.0   2.0
    """

    def __init__(
        self,
        groups: Tuple[str, ...] = (),
        random_state: Union[None, int, np.random.RandomState] = None,
    ) -> None:
        super().__init__(groups=groups, columnwise=True, random_state=random_state)

    def _transform_element(self, df: pd.DataFrame, col: str = "__all__") -> pd.DataFrame:
        """
        Transforms the fataframe `df`, at the group and/or column level depending onself.groups and
        self.columnwise.

        Parameters
        ----------
        df : pd.DataFrame
            Dataframe or column to impute
        col : str, optional
            Column transformed by the imputer, by default "__all__"

        Returns
        -------
        Self
            Return Self.

        Raises
        ------
        NotDataFrame
            Input has to be a pandas.DataFrame.
        """
        self._check_dataframe(df)
        n_missing = df.isna().sum().sum()
        if df.isna().all().all():
            return df
        name = df.columns[0]
        values = df[name]
        values_notna = values.dropna()
        samples = self.rng_.choice(values_notna, n_missing, replace=True)
        values[values.isna()] = samples
        df_imputed = values.to_frame()
        return df_imputed


class ImputerLOCF(_Imputer):
    """Impute by the last available value of the column. Relevent for time series.

    If the first observations are missing, it is imputed by a NOCB

    Parameters
    ----------
    groups: Tuple[str, ...]
        List of column names to group by, by default []

    Examples
    --------
    >>> import numpy as np
    >>> import pandas as pd
    >>> from qolmat.imputations import imputers
    >>> imputer = imputers.ImputerLOCF()
    >>> df = pd.DataFrame(data=[[1, 1, 1, 1],
    ...                         [np.nan, np.nan, np.nan, np.nan],
    ...                         [1, 2, 2, 5],
    ...                         [2, 2, 2, 2]],
    ...                         columns=["var1", "var2", "var3", "var4"])
    >>> imputer.fit_transform(df)
       var1  var2  var3  var4
    0   1.0   1.0   1.0   1.0
    1   1.0   1.0   1.0   1.0
    2   1.0   2.0   2.0   5.0
    3   2.0   2.0   2.0   2.0
    """

    def __init__(
        self,
        groups: Tuple[str, ...] = (),
    ) -> None:
        super().__init__(groups=groups, columnwise=True)

    def _transform_element(self, df: pd.DataFrame, col: str = "__all__") -> pd.DataFrame:
        """
        Transforms the fataframe `df`, at the group and/or column level depending onself.groups and
        self.columnwise.

        Parameters
        ----------
        df : pd.DataFrame
            Dataframe or column to impute
        col : str, optional
            Column transformed by the imputer, by default "__all__"

        Returns
        -------
        Self
            Return Self.

        Raises
        ------
        NotDataFrame
            Input has to be a pandas.DataFrame.
        """
        self._check_dataframe(df)
        df_out = df.copy()
        for col in df:
            df_out[col] = df[col].ffill().bfill()
        return df_out


class ImputerNOCB(_Imputer):
    """Impute by the next available value of the column. Relevent for time series.
    If the last observation is missing, it is imputed by a LOCF.

    Parameters
    ----------
    groups: Tuple[str, ...]
        List of column names to group by, by default []

    Examples
    --------
    >>> import numpy as np
    >>> import pandas as pd
    >>> from qolmat.imputations import imputers
    >>> imputer = imputers.ImputerNOCB()
    >>> df = pd.DataFrame(data=[[1, 1, 1, 1],
    ...                         [np.nan, np.nan, np.nan, np.nan],
    ...                         [1, 2, 2, 5],
    ...                         [2, 2, 2, 2]],
    ...                         columns=["var1", "var2", "var3", "var4"])
    >>> imputer.fit_transform(df)
       var1  var2  var3  var4
    0   1.0   1.0   1.0   1.0
    1   1.0   2.0   2.0   5.0
    2   1.0   2.0   2.0   5.0
    3   2.0   2.0   2.0   2.0
    """

    def __init__(
        self,
        groups: Tuple[str, ...] = (),
    ) -> None:
        super().__init__(groups=groups, columnwise=True)

    def _transform_element(self, df: pd.DataFrame, col: str = "__all__") -> pd.DataFrame:
        """
        Transforms the fataframe `df`, at the group and/or column level depending onself.groups and
        self.columnwise.

        Parameters
        ----------
        df : pd.DataFrame
            Dataframe or column to impute
        col : str, optional
            Column transformed by the imputer, by default "__all__"

        Returns
        -------
        Self
            Return Self.

        Raises
        ------
        NotDataFrame
            Input has to be a pandas.DataFrame.
        """
        self._check_dataframe(df)
        df_out = df.copy()
        for col in df:
            df_out[col] = df[col].bfill().ffill()
        return df_out


class ImputerInterpolation(_Imputer):
    """
    This class implements a way to impute time series using some interpolation strategies
    suppoted by pd.Series.interpolate, such as "linear", "slinear", "quadratic", ...
    By default, linear interpolation.
    As for pd.Series.interpolate, if "method" is "spline" or "polynomial",
    an "order" has to be passed.

    Parameters
    ----------
    groups: Tuple[str, ...]
        List of column names to group by, by default []
    method : Optional[str] = "linear"
        name of the method for interpolation: "linear", "cubic", "spline", "slinear", ...
        see pd.Series.interpolate for more example.
        By default, the value is set to "linear".
    order : Optional[int]
        order for the spline interpolation
    col_time : Optional[str]
        Name of the column representing the time index to use for the interpolation. If None, the
        index is used assuming it is one-dimensional.

    Examples
    --------
    >>> import numpy as np
    >>> import pandas as pd
    >>> from qolmat.imputations import imputers
    >>> imputer = imputers.ImputerInterpolation(method="spline", order=2)
    >>> df = pd.DataFrame(data=[[1, 1, 1, 1],
    ...                        [np.nan, np.nan, np.nan, np.nan],
    ...                        [1, 2, 2, 5],
    ...                        [2, 2, 2, 2]],
    ...                        columns=["var1", "var2", "var3", "var4"])
    >>> imputer.fit_transform(df)
           var1      var2      var3      var4
    0  1.000000  1.000000  1.000000  1.000000
    1  0.666667  1.666667  1.666667  4.666667
    2  1.000000  2.000000  2.000000  5.000000
    3  2.000000  2.000000  2.000000  2.000000
    """

    def __init__(
        self,
        groups: Tuple[str, ...] = (),
        method: str = "linear",
        order: Optional[int] = None,
        col_time: Optional[str] = None,
    ) -> None:
        super().__init__(imputer_params=("method", "order"), groups=groups, columnwise=True)
        self.method = method
        self.order = order
        self.col_time = col_time

    def _transform_element(self, df: pd.DataFrame, col: str = "__all__") -> pd.DataFrame:
        """
        Transforms the fataframe `df`, at the group and/or column level depending onself.groups and
        self.columnwise.

        Parameters
        ----------
        df : pd.DataFrame
            Dataframe or column to impute
        col : str, optional
            Column transformed by the imputer, by default "__all__"

        Returns
        -------
        Self
            Return Self.

        Raises
        ------
        NotDataFrame
            Input has to be a pandas.DataFrame.
        """
        self._check_dataframe(df)
        hyperparams = self.get_hyperparams(col=col)
        index = df.index
        if self.col_time is None:
            df = df.reset_index(drop=True)
        else:
            df.index = df.index.get_level_values(self.col_time)
        df_imputed = df.interpolate(**hyperparams)
        df_imputed = df_imputed.ffill().bfill()
        df_imputed.index = index
        return df_imputed


class ImputerResiduals(_Imputer):
    """
    This class implements an imputation method based on a STL decomposition.
    The series are de-seasonalised, de-trended, residuals are imputed, then residuals are
    re-seasonalised and re-trended.

    Parameters
    ----------
    groups: Tuple[str, ...]
        List of column names to group by, by default []
    period : int
        Period of the series. Must be used if x is not a pandas object or if
        the index of x does not have  a frequency. Overrides default
        periodicity of x if x is a pandas object with a timeseries index.
    model_tsa : Optional[str]
        Type of seasonal component "additive" or "multiplicative". Abbreviations are accepted.
        By default, the value is set to "additive"
    extrapolate_trend : int or 'freq', optional
        If set to > 0, the trend resulting from the convolution is
        linear least-squares extrapolated on both ends (or the single one
        if two_sided is False) considering this many (+1) closest points.
        If set to 'freq', use `freq` closest points. Setting this parameter
        results in no NaN values in trend or resid components.
    method_interpolation : str
        method for the residuals interpolation

    Examples
    --------
    TODO review/remake this exemple
    >>> import numpy as np
    >>> import pandas as pd
    >>> from qolmat.imputations.models import ImputeOnResiduals
    >>> df = pd.DataFrame(index=pd.date_range('2015-01-01','2020-01-01'))
    >>> mean = 5
    >>> offset = 10
    >>> df['y'] = np.cos(df.index.dayofyear/365*2*np.pi - np.pi)*mean + offset
    >>> trend = 5
    >>> df['y'] = df['y'] + trend*np.arange(0,df.shape[0])/df.shape[0]
    >>> noise_mean = 0
    >>> noise_var = 2
    >>> df['y'] = df['y'] + np.random.normal(noise_mean, noise_var, df.shape[0])
    >>> np.random.seed(100)
    >>> mask = np.random.choice([True, False], size=df.shape)
    >>> df = df.mask(mask)
    >>> imputor = ImputeOnResiduals(period=365, model="additive")
    >>> imputor.fit_transform(df)
    """

    def __init__(
        self,
        period: int = 1,
        groups: Tuple[str, ...] = (),
        model_tsa: Optional[str] = "additive",
        extrapolate_trend: Optional[Union[int, str]] = "freq",
        method_interpolation: Optional[str] = "linear",
    ):
        super().__init__(
            imputer_params=("model_tsa", "period", "extrapolate_trend", "method_interpolation"),
            groups=groups,
            columnwise=True,
        )
        self.model_tsa = model_tsa
        self.period = period
        self.extrapolate_trend = extrapolate_trend
        self.method_interpolation = method_interpolation

    def _transform_element(self, df: pd.DataFrame, col: str = "__all__") -> pd.DataFrame:
        """
        Transforms the fataframe `df`, at the group and/or column level depending onself.groups and
        self.columnwise.

        Parameters
        ----------
        df : pd.DataFrame
            Dataframe or column to impute
        col : str, optional
            Column transformed by the imputer, by default "__all__"

        Returns
        -------
        Self
            Return Self.

        Raises
        ------
        NotDataFrame
            Input has to be a pandas.DataFrame.
        """
        self._check_dataframe(df)
        hyperparams = self.get_hyperparams(col=col)
        name = df.columns[0]
        values = df[df.columns[0]]
        values_interp = (
            values.interpolate(method=hyperparams["method_interpolation"]).ffill().bfill()
        )
        result = tsa_seasonal.seasonal_decompose(
            # df.interpolate().bfill().ffill(),
            values_interp,
            model=hyperparams["model_tsa"],
            period=hyperparams["period"],
            extrapolate_trend=hyperparams["extrapolate_trend"],
        )

        residuals = result.resid

        residuals[values.isna()] = np.nan
        residuals = (
            residuals.interpolate(method=hyperparams["method_interpolation"]).ffill().bfill()
        )
        df_result = pd.DataFrame({name: result.seasonal + result.trend + residuals})
        return df_result


class ImputerKNN(_Imputer):
    """
    This class implements an imputation by the k-nearest neighbors.

    Parameters
    ----------
    groups: Tuple[str, ...]
        List of column names to group by, by default []
    n_neighbors : int, default=5
        Number of neighbors to use by default for `kneighbors` queries.
    weights : {'uniform', 'distance'}, callable or None, default='uniform'
        Weight function used in prediction.  Possible values:
        - 'uniform' : uniform weights.  All points in each neighborhood
          are weighted equally.
        - 'distance' : weight points by the inverse of their distance.
          in this case, closer neighbors of a query point will have a
          greater influence than neighbors which are further away.
        - [callable] : a user-defined function which accepts an
          array of distances, and returns an array of the same shape
          containing the weights.

    Examples
    --------
    >>> import numpy as np
    >>> import pandas as pd
    >>> from qolmat.imputations import imputers
    >>> imputer = imputers.ImputerKNN(n_neighbors=2)
    >>> df = pd.DataFrame(data=[[1, 1, 1, 1],
    ...                        [np.nan, np.nan, np.nan, np.nan],
    ...                        [1, 2, 2, 5],
    ...                        [2, 2, 2, 2]],
    ...                        columns=["var1", "var2", "var3", "var4"])
    >>> imputer.fit_transform(df)
           var1      var2      var3      var4
    0  1.000000  1.000000  1.000000  1.000000
    1  1.333333  1.666667  1.666667  2.666667
    2  1.000000  2.000000  2.000000  5.000000
    3  2.000000  2.000000  2.000000  2.000000
    """

    def __init__(
        self,
        groups: Tuple[str, ...] = (),
        n_neighbors: int = 5,
        weights: str = "distance",
    ) -> None:
        super().__init__(
            imputer_params=("n_neighbors", "weights"), groups=groups, columnwise=False
        )
        self.n_neighbors = n_neighbors
        self.weights = weights

    def fit(self, X: pd.DataFrame, y=None):
        """Fit the imputer on X.

        Parameters
        ----------
        X : pd.DataFrame
            Data matrix on which the Imputer must be fitted.

        Returns
        -------
        self : Self
            Returns self.
        """
        super().fit(X)
        df = self._check_input(X)
        hyperparameters = self.get_hyperparams()
        self.imputer_ = KNNImputer(metric="nan_euclidean", **hyperparameters)
        self.imputer_.fit(df)
        return self

    def _transform_element(self, df: pd.DataFrame, col: str = "__all__") -> pd.DataFrame:
        """
        Transforms the fataframe `df`, at the group and/or column level depending onself.groups and
        self.columnwise.

        Parameters
        ----------
        df : pd.DataFrame
            Dataframe or column to impute
        col : str, optional
            Column transformed by the imputer, by default "__all__"

        Returns
        -------
        Self
            Return Self.

        Raises
        ------
        NotDataFrame
            Input has to be a pandas.DataFrame.
        """
        self._check_dataframe(df)
        results = self.imputer_.transform(df)
        return pd.DataFrame(data=results, columns=df.columns, index=df.index)


class ImputerMICE(_Imputer):
    """
    This class implements an iterative imputer in the multivariate case.
    It imputes each Series within a DataFrame multiple times using an iteration of fits
    and transformations to reach a stable state of imputation each time.
    It uses sklearn.impute.IterativeImputer, see the docs for more information about the
    arguments.

    Parameters
    ----------
    groups: Tuple[str, ...]
        List of column names to group by, by default []
    estimator : Optional[] = LinearRegression()
        Estimator for imputing a column based on the others
    random_state : Union[None, int, np.random.RandomState], optional
        Determine the randomness of the imputer, by default None

    Examples
    --------
    >>> import numpy as np
    >>> import pandas as pd
    >>> from qolmat.imputations import imputers
    >>> from sklearn.ensemble import ExtraTreesRegressor
    >>> imputer = imputers.ImputerMICE(estimator=ExtraTreesRegressor(),
    ...                                random_state=42,
    ...                                sample_posterior=False,
    ...                                max_iter=100)
    >>> df = pd.DataFrame(data=[[1, 1, 1, 1],
    ...                        [np.nan, np.nan, np.nan, np.nan],
    ...                        [1, 2, 2, 5],
    ...                        [2, 2, 2, 2]],
    ...                        columns=["var1", "var2", "var3", "var4"])
    >>> imputer.fit_transform(df)
       var1  var2  var3  var4
    0   1.0   1.0   1.0   1.0
    1   1.0   2.0   2.0   5.0
    2   1.0   2.0   2.0   5.0
    3   2.0   2.0   2.0   2.0
    """

    def __init__(
        self,
        groups: Tuple[str, ...] = (),
        estimator: Optional[BaseEstimator] = None,
        random_state: Union[None, int, np.random.RandomState] = None,
        sample_posterior=False,
        max_iter=100,
    ) -> None:
        super().__init__(
            imputer_params=("sample_posterior", "max_iter"),
            groups=groups,
            columnwise=False,
            random_state=random_state,
        )
        self.estimator = estimator
        self.sample_posterior = sample_posterior
        self.max_iter = max_iter

    def fit(self, X: pd.DataFrame, y=None):
        """Fit the imputer on X.

        Parameters
        ----------
        X : pd.DataFrame
            Data matrix on which the Imputer must be fitted.

        Returns
        -------
        self : Self
            Returns self.
        """
        hyperparams = self.get_hyperparams()
        super().fit(X)
        df = self._check_input(X)
        self.imputer_ = IterativeImputer(estimator=self.estimator, **hyperparams)
        self.imputer_.fit(df)
        self.n_iter_ = self.imputer_.n_iter_
        return self

    def _transform_element(self, df: pd.DataFrame, col: str = "__all__") -> pd.DataFrame:
        """
        Transforms the fataframe `df`, at the group and/or column level depending onself.groups and
        self.columnwise.

        Parameters
        ----------
        df : pd.DataFrame
            Dataframe or column to impute
        col : str, optional
            Column transformed by the imputer, by default "__all__"

        Returns
        -------
        Self
            Return Self.

        Raises
        ------
        NotDataFrame
            Input has to be a pandas.DataFrame.
        """
        self._check_dataframe(df)
        res = self.imputer_.transform(df)
        imputed = pd.DataFrame(columns=df.columns)
        for ind, col in enumerate(imputed.columns):
            imputed[col] = res[:, ind]
        imputed.index = df.index
        return imputed


class ImputerRegressor(_Imputer):
    """
    This class implements a regression imputer in the multivariate case.
    It imputes each column using a single fit-predict for a given estimator, based on the colunms
    which have no missing values.

    Parameters
    ----------
    groups: Tuple[str, ...]
        List of column names to group by, by default []
    estimator : BaseEstimator, optional
        Estimator for imputing a column based on the others
    handler_nan : str
        Can be `fit, `row` or `column`:
        - if `fit`, the estimator is assumed to be fitted on parcelar data,
        - if `row` all non complete rows will be removed from the train dataset, and will not be
        used for the inferance,
        - if `column`all non complete columns will be ignored.

    Examples
    --------
    >>> import numpy as np
    >>> import pandas as pd
    >>> from qolmat.imputations import imputers
    >>> from sklearn.ensemble import ExtraTreesRegressor
    >>> imputer = imputers.ImputerRegressor(model=ExtraTreesRegressor())
    >>> df = pd.DataFrame(data=[[1, 1, 1, 1],
    ...                        [np.nan, np.nan, np.nan, np.nan],
    ...                        [1, 2, 2, 5],
    ...                        [2, 2, 2, 2]],
    ...                        columns=["var1", "var2", "var3", "var4"])
    >>> imputer.fit_transform(df)
           var1      var2      var3      var4
    0  1.000000  1.000000  1.000000  1.000000
    1  1.333333  1.666667  1.666667  2.666667
    2  1.000000  2.000000  2.000000  5.000000
    3  2.000000  2.000000  2.000000  2.000000
    """

    def __init__(
        self,
        groups: Tuple[str, ...] = (),
        estimator: Optional[BaseEstimator] = None,
        handler_nan: str = "column",
        random_state: Union[None, int, np.random.RandomState] = None,
    ):
        super().__init__(
            imputer_params=("handler_nan",),
            groups=groups,
            random_state=random_state,
        )
        self.estimator = estimator
        self.handler_nan = handler_nan

    def _get_params_fit(self) -> Dict:
        """Get the parameters required for the fit, only used for neural networks.

        Returns
        -------
        Dict
            Dictionary of fit parameters.
        """
        return {}

    def fit(self, X: pd.DataFrame, y: pd.DataFrame = None) -> _Imputer:
        """Fit the imputer on X.

        Parameters
        ----------
        X : pd.DataFrame
            Data matrix on which the Imputer must be fitted.

        Returns
        -------
        self : Self
            Returns self.
        """

        super().fit(X)
        df = self._check_input(X)

        cols_with_nans = df.columns[df.isna().any()]
        self.estimators_ = {}
        for col in cols_with_nans:
            # Define the Train and Test set
            X_ = df.drop(columns=col, errors="ignore")
            y_ = df[col]

            # Selects only the valid values in the Train Set according to the chosen method
            is_valid = pd.Series(True, index=df.index)
            if self.handler_nan == "fit":
                pass
            elif self.handler_nan == "row":
                is_valid = ~X_.isna().any(axis=1)
            elif self.handler_nan == "column":
                X_ = X_.dropna(how="any", axis=1)
            else:
                raise ValueError(
                    f"Value '{self.handler_nan}' is not correct for argument `handler_nan'"
                )

            # Selects only non-NaN values for the Test Set
            is_na = y_.isna()

            # Train the model according to an ML or DL method and after predict the imputation
            if not X_.empty:
                hp = self._get_params_fit()
                self.estimators_[col] = self.estimator
                self.estimators_[col].fit(X_[(~is_na) & is_valid], y_[(~is_na) & is_valid], **hp)

        return self

    def _transform_element(self, df: pd.DataFrame, col: str = "__all__") -> pd.DataFrame:
        """
        Transforms the fataframe `df`, at the group and/or column level depending onself.groups and
        self.columnwise.

        Parameters
        ----------
        df : pd.DataFrame
            Dataframe or column to impute
        col : str, optional
            Column transformed by the imputer, by default "__all__"

        Returns
        -------
        Self
            Return Self.

        Raises
        ------
        NotDataFrame
            Input has to be a pandas.DataFrame.
        """
        self._check_dataframe(df)
        df_imputed = df.apply(pd.DataFrame.median, result_type="broadcast", axis=0)
        cols_with_nans = df.columns[df.isna().any()]

        for col in cols_with_nans:
            # Define the Train and Test set
            X = df.drop(columns=col, errors="ignore")
            y = df[col]

            # Selects only the valid values in the Train Set according to the chosen method
            is_valid = pd.Series(True, index=df.index)
            if self.handler_nan == "fit":
                pass
            elif self.handler_nan == "row":
                is_valid = ~X.isna().any(axis=1)
            elif self.handler_nan == "column":
                X = X.dropna(how="any", axis=1)
            else:
                raise ValueError(
                    f"Value '{self.handler_nan}' is not correct for argument `handler_nan'"
                )

            # Selects only non-NaN values for the Test Set
            is_na = y.isna()

            # Train the model according to an ML or DL method and after predict the imputation
            if col not in self.estimators_:
                y_imputed = pd.Series(y.mean(), index=y.index)
            else:
<<<<<<< HEAD
                hp = self.get_params_fit()
                self.estimator.fit(X[(~is_na) & is_valid], y[(~is_na) & is_valid], **hp)
                y_imputed = self.estimator.predict(X[is_na & is_valid])
                y_imputed = pd.Series(
                    y_imputed.flatten(),
                    index=df_imputed.loc[is_na & is_valid, col].index,
                )
=======
                X_select = X[is_na & is_valid]
                y_imputed = self.estimators_[col].predict(X_select)
                y_imputed = y_imputed.flatten().astype(float)
                print("y_imputed")
                print(y_imputed)

                y_imputed = pd.Series(y_imputed, index=X_select.index)
>>>>>>> 907eb6cf

            # Adds the imputed values
            # df_imputed.loc[~is_na, col] = y[~is_na]
            # if isinstance(y_imputed, pd.Series):
            #     y_reshaped = y_imputed
            # else:
            #     y_reshaped = y_imputed.flatten()
            # df_imputed.loc[is_na & is_valid, col] = y_imputed.values[: sum(is_na & is_valid)]
            df_imputed[col] = y_imputed.where(is_valid & is_na, y)

        return df_imputed


class ImputerRPCA(_Imputer):
    """
    This class implements the Robust Principal Component Analysis imputation.

    The imputation minimizes a loss function combining a low-rank criterium on the dataframe and
    a L1 penalization on the residuals.

    Parameters
    ----------
    groups: Tuple[str, ...]
        List of column names to group by, by default []
    method : str
        Name of the RPCA method:
            "PCP" for basic RPCA, bad at imputing
            "noisy" for noisy RPCA, with possible regularisations, wihch is recommended since
            it is more stable
    columnwise : bool
        For the RPCA method to be applied columnwise (with reshaping of
        each column into an array)
        or to be applied directly on the dataframe. By default, the value is set to False.
    """

    def __init__(
        self,
        groups: Tuple[str, ...] = (),
        method: str = "noisy",
        columnwise: bool = False,
        random_state: Union[None, int, np.random.RandomState] = None,
        period: int = 1,
        mu: Optional[float] = None,
        rank: Optional[int] = None,
        tau: Optional[float] = None,
        lam: Optional[float] = None,
        list_periods: Tuple[int, ...] = (),
        list_etas: Tuple[float, ...] = (),
        max_iterations: int = int(1e4),
        tol: float = 1e-6,
        norm: Optional[str] = "L2",
    ) -> None:
        super().__init__(
            imputer_params=(
                "period",
                "mu",
                "rank",
                "tau",
                "lam",
                "list_periods",
                "list_etas",
                "max_iterations",
                "tol",
                "norm",
            ),
            groups=groups,
            columnwise=columnwise,
            random_state=random_state,
        )

        self.method = method
        self.period = period
        self.mu = mu
        self.rank = rank
        self.tau = tau
        self.lam = lam
        self.list_periods = list_periods
        self.list_etas = list_etas
        self.max_iterations = max_iterations
        self.tol = tol
        self.norm = norm

    def get_model(self, **hyperparams) -> rpca.RPCA:
        """Get the underlying model of the imputer based on its attributes.

        Returns
        -------
        rpca.RPCA
            RPCA model to be used in the fit and transform methods.
        """
        if self.method == "PCP":
            hyperparams = {
                key: hyperparams[key]
                for key in [
                    "period",
                    "mu",
                    "rank",
                    "tau",
                    "lam",
                    "max_iterations",
                    "tol",
                    "norm",
                ]
            }
            model = rpca_pcp.RPCAPCP(random_state=self.rng_, **hyperparams)
        elif self.method == "noisy":
            hyperparams = {
                key: hyperparams[key]
                for key in [
                    "period",
                    "rank",
                    "tau",
                    "lam",
                    "list_periods",
                    "list_etas",
                    "max_iterations",
                    "tol",
                    "norm",
                ]
            }
            model = rpca_noisy.RPCANoisy(random_state=self.rng_, **hyperparams)
        return model

    def _transform_element(self, df: pd.DataFrame, col: str = "__all__") -> pd.DataFrame:
        """
        Transforms the fataframe `df`, at the group and/or column level depending onself.groups and
        self.columnwise.

        Parameters
        ----------
        df : pd.DataFrame
            Dataframe or column to impute
        col : str, optional
            Column transformed by the imputer, by default "__all__"

        Returns
        -------
        Self
            Return Self.

        Raises
        ------
        NotDataFrame
            Input has to be a pandas.DataFrame.
        """
        self._check_dataframe(df)
        if self.method not in ["PCP", "noisy"]:
            raise ValueError("Argument method must be `PCP` or `noisy`!")

        hyperparams = self.get_hyperparams(col=col)
        model = self.get_model(random_state=self.rng_, **hyperparams)
        X = df.astype(float).values.T
        M, A = model.decompose_rpca_signal(X)
        X_imputed = (M + A).T
        df_imputed = pd.DataFrame(X_imputed, index=df.index, columns=df.columns)
        df_imputed = df.where(~df.isna(), df_imputed)

        return df_imputed


class ImputerEM(_Imputer):
    """
    This class implements an imputation method based on joint modelling and an inference using a
    Expectation-Minimization algorithm.

    Parameters
    ----------
    groups: Tuple[str, ...]
        List of column names to group by, by default []
    method : {'multinormal', 'VAR1'}, default='multinormal'
        Method defining the hypothesis made on the data distribution. Possible values:
        - 'multinormal' : the data points a independent and uniformly distributed following a
        multinormal distribution
        - 'VAR1' : the data is a time series modeled by a VAR(1) process
    columnwise : bool
        If False, correlations between variables will be used, which is advised.
        If True, each column is imputed independently. For the multinormal case each
        value will be imputed by the mean up to a noise with fixed noise, for the VAR1 case the
        imputation will be a noisy temporal interpolation.
    random_state : Union[None, int, np.random.RandomState], optional
        Controls the randomness of the fit_transform, by default None
    """

    def __init__(
        self,
        groups: Tuple[str, ...] = (),
        model: Optional[str] = "multinormal",
        columnwise: bool = False,
        random_state: Union[None, int, np.random.RandomState] = None,
        method: Literal["mle", "sample"] = "sample",
        max_iter_em: int = 200,
        n_iter_ou: int = 50,
        ampli: float = 1,
        dt: float = 2e-2,
        tolerance: float = 1e-4,
        stagnation_threshold: float = 5e-3,
        stagnation_loglik: float = 2,
        period: int = 1,
    ):
        super().__init__(
            imputer_params=(
                "max_iter_em",
                "n_iter_ou",
                "ampli",
                "dt",
                "tolerance",
                "stagnation_threshold",
                "stagnation_loglik",
                "period",
            ),
            groups=groups,
            columnwise=columnwise,
            random_state=random_state,
        )
        self.model = model
        self.method = method
        self.max_iter_em = max_iter_em
        self.n_iter_ou = n_iter_ou
        self.ampli = ampli
        self.dt = dt
        self.tolerance = tolerance
        self.stagnation_threshold = stagnation_threshold
        self.stagnation_loglik = stagnation_loglik
        self.period = period

    def get_model(self, **hyperparams) -> em_sampler.EM:
        """Get the underlying model of the imputer based on its attributes.

        Returns
        -------
        em_sampler.EM
            EM model to be used in the fit and transform methods.
        """
        if self.model == "multinormal":
            return em_sampler.MultiNormalEM(**hyperparams)
        elif self.model == "VAR1":
            return em_sampler.VAR1EM(**hyperparams)
        else:
            raise ValueError(
                f"Model argument `{self.model}` is invalid!"
                " Valid values are `multinormal`and `VAR`."
            )

    def fit(self, X: pd.DataFrame, y=None):
        """Fit the imputer on X.

        Parameters
        ----------
        X : pd.DataFrame
            Data matrix on which the Imputer must be fitted.

        Returns
        -------
        self : Self
            Returns self.
        """
        super().fit(X)
        df = self._check_input(X)

        # n_rows, n_cols = df.shape
        # if n_rows == 1:
        #     raise ValueError("n_samples=1 is not allowed!")

        if self.model not in ["multinormal", "VAR1"]:
            raise ValueError(
                f"Model argument `{self.model}` is invalid!"
                " Valid values are `multinormal`and `VAR`."
            )

        cols_with_nans = df.columns[df.isna().any()]

        self._models = {}
        if self.columnwise:
            for col in cols_with_nans:
                hyperparams = self.get_hyperparams(col=col)
                model = self.get_model(random_state=self.rng_, **hyperparams)
                model.fit(df[col].values)
                self._models[col] = model
        else:
            hyperparams = self.get_hyperparams()
            model = self.get_model(random_state=self.rng_, **hyperparams)
            model.fit(df.values.T)
            self._models["__all__"] = model
        return self

    def _transform_element(self, df: pd.DataFrame, col: str = "__all__") -> pd.DataFrame:
        """
        Transforms the fataframe `df`, at the group and/or column level depending onself.groups and
        self.columnwise.

        Parameters
        ----------
        df : pd.DataFrame
            Dataframe or column to impute
        col : str, optional
            Column transformed by the imputer, by default "__all__"

        Returns
        -------
        Self
            Return Self.

        Raises
        ------
        NotDataFrame
            Input has to be a pandas.DataFrame.
        """
        self._check_dataframe(df)
        model = self._models[col]

        X = df.values.T.astype(float)
        X_imputed = model.transform(X)
        X_imputed = X_imputed.T

        df_transformed = pd.DataFrame(X_imputed, columns=df.columns, index=df.index)

        return df_transformed<|MERGE_RESOLUTION|>--- conflicted
+++ resolved
@@ -1529,23 +1529,11 @@
             if col not in self.estimators_:
                 y_imputed = pd.Series(y.mean(), index=y.index)
             else:
-<<<<<<< HEAD
-                hp = self.get_params_fit()
-                self.estimator.fit(X[(~is_na) & is_valid], y[(~is_na) & is_valid], **hp)
-                y_imputed = self.estimator.predict(X[is_na & is_valid])
-                y_imputed = pd.Series(
-                    y_imputed.flatten(),
-                    index=df_imputed.loc[is_na & is_valid, col].index,
-                )
-=======
                 X_select = X[is_na & is_valid]
                 y_imputed = self.estimators_[col].predict(X_select)
                 y_imputed = y_imputed.flatten().astype(float)
-                print("y_imputed")
-                print(y_imputed)
 
                 y_imputed = pd.Series(y_imputed, index=X_select.index)
->>>>>>> 907eb6cf
 
             # Adds the imputed values
             # df_imputed.loc[~is_na, col] = y[~is_na]
