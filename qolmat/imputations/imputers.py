--- conflicted
+++ resolved
@@ -159,10 +159,6 @@
         else:
             self.ngroups_ = pd.Series(0, index=df.index).rename("_ngroup")
 
-<<<<<<< HEAD
-        # cols_with_nans = df.columns[df.isna().any()]
-=======
->>>>>>> bc8c040e
         self._setup_fit()
         if self.columnwise:
             for col in df.columns:
