import warnings
from typing import Dict, List, Optional, Union

import numpy as np
import pandas as pd
from sklearn import utils as sku
from sklearn.base import BaseEstimator
from sklearn.experimental import enable_iterative_imputer
from sklearn.impute import IterativeImputer, KNNImputer
from sklearn.impute._base import _BaseImputer
from statsmodels.tsa import seasonal as tsa_seasonal

from qolmat.imputations import em_sampler
from qolmat.imputations.rpca.rpca_noisy import RPCANoisy
from qolmat.imputations.rpca.rpca_pcp import RPCAPCP


class Imputer(_BaseImputer):
    """Base class for all imputers.

    Parameters
    ----------
    groups : List[str], optional
        List of column names to group by, by default []
    columnwise : bool, optional
        If True, the imputer will be computed for each column, else it will be computed on the
        whole dataframe, by default False
    shrink : bool, optional
        Indicates if the elementwise imputation method returns a single value, by default False
    hyperparams : Dict, optional
        Hyperparameters to be passed to the imputer, for example in the case when the imputer
        requires a regression model.
        If a dictionary of values is provided, each value is a global hyperparameter.
        If a nested dictionary of dictionaries is provided and `columnwise` is True, it should be
        indexed by the dataset column names.
        This allows to provide different hyperparameters for each column.
        By default {}
    random_state : Union[None, int, np.random.RandomState], optional
        Controls the randomness of the fit_transform, by default None
    """

    def __init__(
        self,
        groups: List[str] = [],
        columnwise: bool = False,
        shrink: bool = False,
        hyperparams: Dict = {},
        random_state: Union[None, int, np.random.RandomState] = None,
    ):
        self.hyperparams_user = hyperparams
        self.hyperparams_optim: Dict = {}
        self.hyperparams_local: Dict = {}
        self.groups = groups
        self.columnwise = columnwise
        self.shrink = shrink
        self.random_state = random_state

    def fit_transform(self, df: pd.DataFrame) -> pd.DataFrame:
        """
        Returns a dataframe with same shape as `df`, unchanged values, where all nans are replaced
        by non-nan values.
        Depending on the imputer parameters, the dataframe can be imputed with columnwise and/or
        groupwise methods.

        Parameters
        ----------
        df : pd.DataFrame
            Dataframe to impute.

        Returns
        -------
        pd.DataFrame
            Imputed dataframe.
        """
        if not isinstance(df, pd.DataFrame):
            raise ValueError("Input has to be a pandas.DataFrame.")
        for column in df:
            if df[column].isnull().all():
                raise ValueError("Input contains a column full of NaN")

        self.rng = sku.check_random_state(self.random_state)
        if hasattr(self, "estimator") and hasattr(self.estimator, "random_state"):
            self.estimator.random_state = self.rng

        hyperparams = self.hyperparams_user.copy()
        hyperparams.update(self.hyperparams_optim)
        cols_with_nans = df.columns[df.isna().any()]

        if self.groups == []:
            self.ngroups = pd.Series(0, index=df.index).rename("_ngroup")
        else:
            self.ngroups = df.groupby(self.groups).ngroup().rename("_ngroup")

        if self.columnwise:
            df_imputed = df.copy()

            for col in cols_with_nans:
                self.hyperparams_element = {}
                for hyperparam, value in hyperparams.items():
                    if isinstance(value, dict):
                        value = value[col]
                    self.hyperparams_element[hyperparam] = value

                df_imputed[col] = self.impute_element(df[[col]])

        else:
            self.hyperparams_element = hyperparams
            df_imputed = self.impute_element(df)

        if df_imputed.isna().any().any():
            raise AssertionError("Result of imputation contains NaN!")

        return df_imputed

    def fit_transform_fallback(self, df: pd.DataFrame) -> pd.DataFrame:
        """
        Impute `df` by the median of each column if it still contains missing values.
        This can introduce data leakage if unchecked.

        Parameters
        ----------
        df : pd.DataFrame
            Dataframe with missing values.

        Returns
        -------
        pd.DataFrame
            Dataframe df imputed by the median of each column.
        """
        return df.fillna(df.median())

    def impute_element(self, df: pd.DataFrame) -> pd.DataFrame:
        """
        Impute `df` by applying the specialized method `fit_transform_element` on each group, if
        groups have been given. If the method leaves nan, `fit_transform_fallback` is called in
        order to return a dataframe without nan.

        Parameters
        ----------
        df : pd.DataFrame
            Dataframe or column to impute

        Returns
        -------
        pd.DataFrame
            Imputed dataframe or column

        Raises
        ------
        ValueError
            Input has to be a pandas.DataFrame.
        """
        # Impute `df` by applying the specialized method `fit_transform_element` on each group, if
        # groups have been given.
        if not isinstance(df, pd.DataFrame):
            raise ValueError("Input has to be a pandas.DataFrame.")
        df = df.copy()
        if self.groups:
            # groupby = utils.custom_groupby(df, self.groups)
            groupby = df.groupby(self.ngroups, group_keys=False)
            if self.shrink:
                imputation_values = groupby.transform(self.fit_transform_element)
            else:
                imputation_values = groupby.apply(self.fit_transform_element)
        else:
            imputation_values = self.fit_transform_element(df)

        df = df.fillna(imputation_values)
        # fill na by applying imputation method without groups
        if df.isna().any().any():
            imputation_values = self.fit_transform_fallback(df)
            df = df.fillna(imputation_values)

        return df


class ImputerOracle(Imputer):
    """
    Perfect imputer, requires to know real values.

    Used as a reference to evaluate imputation metrics.

    Parameters
    ----------
    df : pd.DataFrame
        Dataframe containing real values.
    groups : List[str], optional
        List of column names to group by, by default []
    """

    def __init__(
        self,
        df: pd.DataFrame,
    ) -> None:
        super().__init__()
        self.df = df

    def fit_transform(self, df: pd.DataFrame) -> pd.DataFrame:
        """Impute df with corresponding known values

        Parameters
        ----------
        df : pd.DataFrame
            dataframe to impute
        Returns
        -------
        pd.DataFrame
            dataframe imputed with premasked values
        """
        if not isinstance(df, pd.DataFrame):
            raise ValueError("Input has to be a pandas.DataFrame.")
        return df.fillna(self.df)


class ImputerMean(Imputer):
    """Impute by the mean of the column.

    Parameters
    ----------
    groups : List[str], optional
        List of column names to group by, by default []

    Examples
    --------
    >>> import numpy as np
    >>> import pandas as pd
    >>> from qolmat.imputations import imputers
    >>> imputer = imputers.ImputerMean()
    >>> df = pd.DataFrame(data=[[1, 1, 1, 1],
    ...                         [np.nan, np.nan, np.nan, np.nan],
    ...                         [1, 2, 2, 5],
    ...                         [2, 2, 2, 2]],
    ...                         columns=["var1", "var2", "var3", "var4"])
    >>> imputer.fit_transform(df)
           var1      var2      var3      var4
    0  1.000000  1.000000  1.000000  1.000000
    1  1.333333  1.666667  1.666667  2.666667
    2  1.000000  2.000000  2.000000  5.000000
    3  2.000000  2.000000  2.000000  2.000000
    """

    def __init__(
        self,
        groups: List[str] = [],
    ) -> None:
        super().__init__(groups=groups, columnwise=True, shrink=True)
        self.fit_transform_element = pd.DataFrame.mean


class ImputerMedian(Imputer):
    """Impute by the median of the column.

    Parameters
    ----------
    groups : List[str], optional
        List of column names to group by, by default []

    Examples
    --------
    >>> import numpy as np
    >>> import pandas as pd
    >>> from qolmat.imputations import imputers
    >>> imputer = imputers.ImputerMedian()
    >>> df = pd.DataFrame(data=[[1, 1, 1, 1],
    ...                         [np.nan, np.nan, np.nan, np.nan],
    ...                         [1, 2, 2, 5],
    ...                         [2, 2, 2, 2]],
    ...                         columns=["var1", "var2", "var3", "var4"])
    >>> imputer.fit_transform(df)
       var1  var2  var3  var4
    0   1.0   1.0   1.0   1.0
    1   1.0   2.0   2.0   2.0
    2   1.0   2.0   2.0   5.0
    3   2.0   2.0   2.0   2.0
    """

    def __init__(
        self,
        groups: List[str] = [],
    ) -> None:
        super().__init__(groups=groups, columnwise=True, shrink=True)
        self.fit_transform_element = pd.DataFrame.median


class ImputerMode(Imputer):
    """Impute by the mode of the column, which is the most represented value.

    Parameters
    ----------
    groups : List[str], optional
        List of column names to group by, by default []

    Examples
    --------
    >>> import numpy as np
    >>> import pandas as pd
    >>> from qolmat.imputations import imputers
    >>> imputer = imputers.ImputerMode()
    >>> df = pd.DataFrame(data=[[1, 1, 1, 1],
    ...                         [np.nan, np.nan, np.nan, np.nan],
    ...                         [1, 2, 2, 5],
    ...                         [2, 2, 2, 2]],
    ...                         columns=["var1", "var2", "var3", "var4"])
    >>> imputer.fit_transform(df)
       var1  var2  var3  var4
    0   1.0   1.0   1.0   1.0
    1   1.0   2.0   2.0   1.0
    2   1.0   2.0   2.0   5.0
    3   2.0   2.0   2.0   2.0
    """

    def __init__(
        self,
        groups: List[str] = [],
    ) -> None:
        super().__init__(groups=groups, columnwise=True, shrink=True)
        self.fit_transform_element = lambda df: df.mode().iloc[0]


class ImputerShuffle(Imputer):
    """Impute using random samples from the considered column.

    Parameters
    ----------
    groups : List[str], optional
        List of column names to group by, by default []
    random_state : Union[None, int, np.random.RandomState], optional
        Determine the randomness of the imputer, by default None

    Examples
    --------
    >>> import numpy as np
    >>> import pandas as pd
    >>> from qolmat.imputations import imputers
    >>> imputer = imputers.ImputerShuffle(random_state=42)
    >>> df = pd.DataFrame(data=[[1, 1, 1, 1],
    ...                         [np.nan, np.nan, np.nan, np.nan],
    ...                         [1, 2, 2, 5],
    ...                         [2, 2, 2, 2]],
    ...                         columns=["var1", "var2", "var3", "var4"])
    >>> imputer.fit_transform(df)
       var1  var2  var3  var4
    0   1.0   1.0   1.0   1.0
    1   2.0   1.0   2.0   2.0
    2   1.0   2.0   2.0   5.0
    3   2.0   2.0   2.0   2.0
    """

    def __init__(
        self,
        groups: List[str] = [],
        random_state: Union[None, int, np.random.RandomState] = None,
    ) -> None:
        super().__init__(groups=groups, columnwise=True, random_state=random_state)

    def fit_transform_element(self, df: pd.DataFrame) -> pd.DataFrame:
        n_missing = df.isna().sum().sum()
        if df.isna().all().all():
            return df
        name = df.columns[0]
        values = df[name]
        values_notna = values.dropna()
        samples = self.rng.choice(values_notna, n_missing, replace=True)
        values[values.isna()] = samples
        df_imputed = values.to_frame()
        return df_imputed


class ImputerLOCF(Imputer):
    """Impute by the last available value of the column. Relevent for time series.

    If the first observations are missing, it is imputed by a NOCB

    Parameters
    ----------
    groups : List[str], optional
        List of column names to group by, by default []

    Examples
    --------
    >>> import numpy as np
    >>> import pandas as pd
    >>> from qolmat.imputations import imputers
    >>> imputer = imputers.ImputerLOCF()
    >>> df = pd.DataFrame(data=[[1, 1, 1, 1],
    ...                         [np.nan, np.nan, np.nan, np.nan],
    ...                         [1, 2, 2, 5],
    ...                         [2, 2, 2, 2]],
    ...                         columns=["var1", "var2", "var3", "var4"])
    >>> imputer.fit_transform(df)
       var1  var2  var3  var4
    0   1.0   1.0   1.0   1.0
    1   1.0   1.0   1.0   1.0
    2   1.0   2.0   2.0   5.0
    3   2.0   2.0   2.0   2.0
    """

    def __init__(
        self,
        groups: List[str] = [],
    ) -> None:
        super().__init__(groups=groups, columnwise=True)

    def fit_transform_element(self, df: pd.DataFrame) -> pd.DataFrame:
        df_out = df.copy()
        for col in df:
            df_out[col] = df[col].ffill().bfill()
        return df_out


class ImputerNOCB(Imputer):
    """Impute by the next available value of the column. Relevent for time series.
    If the last observation is missing, it is imputed by a LOCF.

    Parameters
    ----------
    groups : List[str], optional
        List of column names to group by, by default []

    Examples
    --------
    >>> import numpy as np
    >>> import pandas as pd
    >>> from qolmat.imputations import imputers
    >>> imputer = imputers.ImputerNOCB()
    >>> df = pd.DataFrame(data=[[1, 1, 1, 1],
    ...                         [np.nan, np.nan, np.nan, np.nan],
    ...                         [1, 2, 2, 5],
    ...                         [2, 2, 2, 2]],
    ...                         columns=["var1", "var2", "var3", "var4"])
    >>> imputer.fit_transform(df)
       var1  var2  var3  var4
    0   1.0   1.0   1.0   1.0
    1   1.0   2.0   2.0   5.0
    2   1.0   2.0   2.0   5.0
    3   2.0   2.0   2.0   2.0
    """

    def __init__(self, groups: List[str] = []) -> None:
        super().__init__(groups=groups, columnwise=True)

    def fit_transform_element(self, df: pd.DataFrame) -> pd.DataFrame:
        df_out = df.copy()
        for col in df:
            df_out[col] = df[col].bfill().ffill()
        return df_out


class ImputerInterpolation(Imputer):
    """
    This class implements a way to impute time series using some interpolation strategies
    suppoted by pd.Series.interpolate, such as "linear", "slinear", "quadratic", ...
    By default, linear interpolation.
    As for pd.Series.interpolate, if "method" is "spline" or "polynomial",
    an "order" has to be passed.

    Parameters
    ----------
    groups : List[str], optional
        List of column names to group by, by default []
    method : Optional[str] = "linear"
        name of the method for interpolation: "linear", "cubic", "spline", "slinear", ...
        see pd.Series.interpolate for more example.
        By default, the value is set to "linear".
    order : Optional[int]
        order for the spline interpolation
    col_time : Optional[str]
        Name of the column representing the time index to use for the interpolation. If None, the
        index is used assuming it is one-dimensional.

    Examples
    --------
    >>> import numpy as np
    >>> import pandas as pd
    >>> from qolmat.imputations import imputers
    >>> imputer = imputers.ImputerInterpolation(method="spline", order=2)
    >>> df = pd.DataFrame(data=[[1, 1, 1, 1],
    ...                        [np.nan, np.nan, np.nan, np.nan],
    ...                        [1, 2, 2, 5],
    ...                        [2, 2, 2, 2]],
    ...                        columns=["var1", "var2", "var3", "var4"])
    >>> imputer.fit_transform(df)
           var1      var2      var3      var4
    0  1.000000  1.000000  1.000000  1.000000
    1  0.666667  1.666667  1.666667  4.666667
    2  1.000000  2.000000  2.000000  5.000000
    3  2.000000  2.000000  2.000000  2.000000
    """

    def __init__(
        self,
        groups: List[str] = [],
        method: str = "linear",
        order: int = 1,
        col_time: Optional[str] = None,
    ) -> None:
        super().__init__(groups=groups, columnwise=True)
        self.method = method
        self.order = order
        self.col_time = col_time

    def fit_transform_element(self, df: pd.DataFrame) -> pd.DataFrame:
        index = df.index
        if self.col_time is None:
            df = df.reset_index(drop=True)
        else:
            df.index = df.index.get_level_values(self.col_time)
        df_imputed = df.interpolate(method=self.method, order=self.order)
        df_imputed = df_imputed.ffill().bfill()
        df_imputed.index = index
        return df_imputed


class ImputerResiduals(Imputer):
    """
    This class implements an imputation method based on a STL decomposition.
    The series are de-seasonalised, de-trended, residuals are imputed, then residuals are
    re-seasonalised and re-trended.

    Parameters
    ----------
    groups : List[str], optional
        List of column names to group by, by default []
    period : int
        Period of the series. Must be used if x is not a pandas object or if
        the index of x does not have  a frequency. Overrides default
        periodicity of x if x is a pandas object with a timeseries index.
    model_tsa : Optional[str]
        Type of seasonal component "additive" or "multiplicative". Abbreviations are accepted.
        By default, the value is set to "additive"
    extrapolate_trend : int or 'freq', optional
        If set to > 0, the trend resulting from the convolution is
        linear least-squares extrapolated on both ends (or the single one
        if two_sided is False) considering this many (+1) closest points.
        If set to 'freq', use `freq` closest points. Setting this parameter
        results in no NaN values in trend or resid components.
    method_interpolation : str
        method for the residuals interpolation

    Examples
    --------
    TODO review/remake this exemple
    >>> import numpy as np
    >>> import pandas as pd
    >>> from qolmat.imputations.models import ImputeOnResiduals
    >>> df = pd.DataFrame(index=pd.date_range('2015-01-01','2020-01-01'))
    >>> mean = 5
    >>> offset = 10
    >>> df['y'] = np.cos(df.index.dayofyear/365*2*np.pi - np.pi)*mean + offset
    >>> trend = 5
    >>> df['y'] = df['y'] + trend*np.arange(0,df.shape[0])/df.shape[0]
    >>> noise_mean = 0
    >>> noise_var = 2
    >>> df['y'] = df['y'] + np.random.normal(noise_mean, noise_var, df.shape[0])
    >>> np.random.seed(100)
    >>> mask = np.random.choice([True, False], size=df.shape)
    >>> df = df.mask(mask)
    >>> imputor = ImputeOnResiduals(period=365, model="additive")
    >>> imputor.fit_transform(df)
    """

    def __init__(
        self,
        groups: List[str] = [],
        period: Optional[int] = None,
        model_tsa: Optional[str] = "additive",
        extrapolate_trend: Optional[Union[int, str]] = "freq",
        method_interpolation: Optional[str] = "linear",
    ):
        super().__init__(groups=groups, columnwise=True)
        self.model_tsa = model_tsa
        self.period = period
        self.extrapolate_trend = extrapolate_trend
        self.method_interpolation = method_interpolation

    def fit_transform_element(self, df: pd.DataFrame) -> pd.DataFrame:
        name = df.columns[0]
        df = df[name]
        if df.isna().all():
            return np.nan
        result = tsa_seasonal.seasonal_decompose(
            df.interpolate().bfill().ffill(),
            model=self.model_tsa,
            period=self.period,
            extrapolate_trend=self.extrapolate_trend,
        )

        residuals = result.resid

        residuals[df.isna()] = np.nan
        residuals = residuals.interpolate(method=self.method_interpolation).ffill().bfill()
        df_result = pd.DataFrame({name: result.seasonal + result.trend + residuals})

        return df_result


class ImputerKNN(Imputer):
    """
    This class implements an imputation by the k-nearest neighbors.

    Parameters
    ----------
    groups : List[str], optional
        List of column names to group by, by default []
    n_neighbors : int, default=5
        Number of neighbors to use by default for `kneighbors` queries.
    weights : {'uniform', 'distance'}, callable or None, default='uniform'
        Weight function used in prediction.  Possible values:
        - 'uniform' : uniform weights.  All points in each neighborhood
          are weighted equally.
        - 'distance' : weight points by the inverse of their distance.
          in this case, closer neighbors of a query point will have a
          greater influence than neighbors which are further away.
        - [callable] : a user-defined function which accepts an
          array of distances, and returns an array of the same shape
          containing the weights.

    Examples
    --------
    >>> import numpy as np
    >>> import pandas as pd
    >>> from qolmat.imputations import imputers
    >>> imputer = imputers.ImputerKNN(n_neighbors=2)
    >>> df = pd.DataFrame(data=[[1, 1, 1, 1],
    ...                        [np.nan, np.nan, np.nan, np.nan],
    ...                        [1, 2, 2, 5],
    ...                        [2, 2, 2, 2]],
    ...                        columns=["var1", "var2", "var3", "var4"])
    >>> imputer.fit_transform(df)
           var1      var2      var3      var4
    0  1.000000  1.000000  1.000000  1.000000
    1  1.333333  1.666667  1.666667  2.666667
    2  1.000000  2.000000  2.000000  5.000000
    3  2.000000  2.000000  2.000000  2.000000
    """

    def __init__(
        self,
        groups: List[str] = [],
        n_neighbors: int = 5,
        weights: str = "distance",
        **hyperparams,
    ) -> None:
        super().__init__(groups=groups, columnwise=False, hyperparams=hyperparams)
        self.n_neighbors = n_neighbors
        self.weights = weights

    def fit_transform_element(self, df: pd.DataFrame) -> pd.DataFrame:
        imputer = KNNImputer(
            n_neighbors=self.n_neighbors,
            weights=self.weights,
            metric="nan_euclidean",
        )
        results = imputer.fit_transform(df)
        return pd.DataFrame(data=results, columns=df.columns, index=df.index)


class ImputerMICE(Imputer):
    """
    This class implements an iterative imputer in the multivariate case.
    It imputes each Series within a DataFrame multiple times using an iteration of fits
    and transformations to reach a stable state of imputation each time.
    It uses sklearn.impute.IterativeImputer, see the docs for more information about the arguments.

    Parameters
    ----------
    groups : List[str], optional
        List of column names to group by, by default []
    estimator : Optional[] = LinearRegression()
        Estimator for imputing a column based on the others
    TODO random state, keep it or change it

    Examples
    --------
    >>> import numpy as np
    >>> import pandas as pd
    >>> from qolmat.imputations import imputers
    >>> from sklearn.ensemble import ExtraTreesRegressor
    >>> imputer = imputers.ImputerMICE(estimator=ExtraTreesRegressor(),
    ...                                random_state=42,
    ...                                sample_posterior=False,
    ...                                max_iter=100, missing_values=np.nan)
    >>> df = pd.DataFrame(data=[[1, 1, 1, 1],
    ...                        [np.nan, np.nan, np.nan, np.nan],
    ...                        [1, 2, 2, 5],
    ...                        [2, 2, 2, 2]],
    ...                        columns=["var1", "var2", "var3", "var4"])
    >>> imputer.fit_transform(df)
       var1  var2  var3  var4
    0   1.0   1.0   1.0   1.0
    1   1.0   2.0   2.0   5.0
    2   1.0   2.0   2.0   5.0
    3   2.0   2.0   2.0   2.0
    """

    def __init__(
        self,
        groups: List[str] = [],
        estimator: Optional[BaseEstimator] = None,
        random_state: Union[None, int, np.random.RandomState] = None,
        **hyperparams,
    ) -> None:
        super().__init__(
            groups=groups,
            columnwise=False,
            hyperparams=hyperparams,
            random_state=random_state,
        )
        self.estimator = estimator

    def fit_transform_element(self, df: pd.DataFrame) -> pd.DataFrame:
<<<<<<< HEAD
        iterative_imputer = IterativeImputer(
            estimator=self.estimator, random_state=self.rng, **self.hyperparams_element
        )
=======
        iterative_imputer = IterativeImputer(estimator=self.estimator, **self.hyperparams_element)
>>>>>>> 0880c3bd
        res = iterative_imputer.fit_transform(df.values)
        imputed = pd.DataFrame(columns=df.columns)
        for ind, col in enumerate(imputed.columns):
            imputed[col] = res[:, ind]
        imputed.index = df.index
        return imputed


class ImputerRegressor(Imputer):
    """
    This class implements a regression imputer in the multivariate case.
    It imputes each column using a single fit-predict for a given estimator, based on the colunms
    which have no missing values.

    Parameters
    ----------
    groups : List[str], optional
        List of column names to group by, by default []
    estimator : BaseEstimator, optional
        Estimator for imputing a column based on the others
    fit_on_nan : bool, optional
        TODO : merge with GSA

    Examples
    --------
    >>> import numpy as np
    >>> import pandas as pd
    >>> from qolmat.imputations import imputers
    >>> from sklearn.ensemble import ExtraTreesRegressor
    >>> imputer = imputers.ImputerRegressor(model=ExtraTreesRegressor())
    >>> df = pd.DataFrame(data=[[1, 1, 1, 1],
    ...                        [np.nan, np.nan, np.nan, np.nan],
    ...                        [1, 2, 2, 5],
    ...                        [2, 2, 2, 2]],
    ...                        columns=["var1", "var2", "var3", "var4"])
    >>> imputer.fit_transform(df)
           var1      var2      var3      var4
    0  1.000000  1.000000  1.000000  1.000000
    1  1.333333  1.666667  1.666667  2.666667
    2  1.000000  2.000000  2.000000  5.000000
    3  2.000000  2.000000  2.000000  2.000000
    """

    def __init__(
        self,
        groups: List[str] = [],
        estimator: Optional[BaseEstimator] = None,
        fit_on_nan: bool = False,
        **hyperparams,
    ):
        super().__init__(groups=groups, hyperparams=hyperparams)
        self.columnwise = False
        self.estimator = estimator
        self.fit_on_nan = fit_on_nan

    def fit_transform_element(self, df: pd.DataFrame) -> pd.DataFrame:
        df_imputed = df.copy()

        cols_with_nans = df.columns[df.isna().any()]
        cols_without_nans = df.columns[df.notna().all()]

        for col in cols_with_nans:
            hyperparams = {}
            for hyperparam, value in self.hyperparams_element.items():
                if isinstance(value, dict):
                    value = value[col]
                hyperparams[hyperparam] = value

            if self.fit_on_nan:
                X = df.drop(columns=col)
            else:
                X = df[cols_without_nans].drop(columns=col, errors="ignore")
            y = df[col]
            is_na = y.isna()
            if X.empty:
                y_imputed = pd.Series(y.mean(), index=y.index)
            else:
                self.estimator.fit(X[~is_na], y[~is_na])
                y_imputed = self.estimator.predict(X[is_na])
            df_imputed.loc[is_na, col] = y_imputed

        return df_imputed


class ImputerRPCA(Imputer):
    """
    This class implements the Robust Principal Component Analysis imputation.

    The imputation minimizes a loss function combining a low-rank criterium on the dataframe and a
    L1 penalization on the residuals.

    Parameters
    ----------
    groups : List[str], optional
        List of column names to group by, by default []
    method : str
        Name of the RPCA method:
            "PCP" for basic RPCA, bad at imputing
            "noisy" for noisy RPCA, with possible regularisations, wihch is recommended since it is
            more stable
    columnwise : bool
        For the RPCA method to be applied columnwise (with reshaping of each column into an array)
        or to be applied directly on the dataframe. By default, the value is set to False.
    """

    def __init__(
        self,
        groups: List[str] = [],
        method: str = "noisy",
        columnwise: bool = False,
        **hyperparams,
    ) -> None:
        super().__init__(groups=groups, columnwise=columnwise, hyperparams=hyperparams)

        self.method = method

    def fit_transform_element(self, df: pd.DataFrame) -> pd.DataFrame:
        if not isinstance(df, pd.DataFrame):
            raise ValueError("Input has to be a pandas.DataFrame.")

        if self.method == "PCP":
            model = RPCAPCP(**self.hyperparams_element)
        elif self.method == "noisy":
            model = RPCANoisy(**self.hyperparams_element)
        else:
            raise ValueError("Argument method must be `PCP` or `noisy`!")

        X_imputed = model.fit_transform(df.values)
        df_imputed = pd.DataFrame(X_imputed, index=df.index, columns=df.columns)

        return df_imputed


class ImputerEM(Imputer):
    """
    This class implements an imputation method based on joint modelling and an inference using a
    Expectation-Minimization algorithm.

    Parameters
    ----------
    groups : List[str], optional
        List of column names to group by, by default []
    method : {'multinormal', 'VAR1'}, default='multinormal'
        Method defining the hypothesis made on the data distribution. Possible values:
        - 'multinormal' : the data points a independent and uniformly distributed following a
        multinormal distribution
        - 'VAR1' : the data is a time series modeled by a VAR(1) process
    columnwise : bool
        If False, correlations between variables will be used, which is advised.
        If True, each column is imputed independently. For the multinormal case each
        value will be imputed by the mean up to a noise with fixed noise, for the VAR1 case the
        imputation will be a noisy temporal interpolation.
    random_state : Union[None, int, np.random.RandomState], optional
        Controls the randomness of the fit_transform, by default None
    """

    def __init__(
        self,
        groups: List[str] = [],
        method: Optional[str] = "multinormal",
        columnwise: bool = False,
        random_state: Union[None, int, np.random.RandomState] = None,
        **hyperparams,
    ):
        super().__init__(
            groups=groups,
            columnwise=columnwise,
            hyperparams=hyperparams,
            random_state=random_state,
        )
        self.method = method

    def fit_transform_element(self, df: pd.DataFrame) -> pd.DataFrame:
        if self.method == "multinormal":
            model = em_sampler.MultiNormalEM(random_state=self.rng, **self.hyperparams_element)
        elif self.method == "VAR1":
            model = em_sampler.VAR1EM(random_state=self.rng, **self.hyperparams_element)
        else:
            raise ValueError("Strategy '{strategy}' is not handled by ImputeEM!")
        X = df.values
        model.fit(X)

        X_transformed = model.transform(X)
        df_transformed = pd.DataFrame(X_transformed, columns=df.columns, index=df.index)
        return df_transformed

    # def fit(self, df):
    #     X = df.values
    #     self.model.fit(X)
    #     return self

    # def transform(self, df):
    #     X = df.values
    #     X_transformed = self.model.transform(X)
    #     df_transformed = pd.DataFrame(X_transformed, columns=df.columns, index=df.index)
    #     return df_transformed<|MERGE_RESOLUTION|>--- conflicted
+++ resolved
@@ -709,13 +709,7 @@
         self.estimator = estimator
 
     def fit_transform_element(self, df: pd.DataFrame) -> pd.DataFrame:
-<<<<<<< HEAD
-        iterative_imputer = IterativeImputer(
-            estimator=self.estimator, random_state=self.rng, **self.hyperparams_element
-        )
-=======
         iterative_imputer = IterativeImputer(estimator=self.estimator, **self.hyperparams_element)
->>>>>>> 0880c3bd
         res = iterative_imputer.fit_transform(df.values)
         imputed = pd.DataFrame(columns=df.columns)
         for ind, col in enumerate(imputed.columns):
