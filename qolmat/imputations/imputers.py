--- conflicted
+++ resolved
@@ -374,11 +374,7 @@
     def __init__(
         self,
         groups: List[str] = [],
-<<<<<<< HEAD
         period: Optional[int] = None,
-=======
-        period: int = None,
->>>>>>> e22e3afb
         model_tsa: Optional[str] = "additive",
         extrapolate_trend: Optional[Union[int, str]] = "freq",
         method_interpolation: Optional[str] = "linear",
