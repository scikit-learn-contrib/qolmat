import sys
import warnings
from typing import Dict, List, Optional, Union

<<<<<<< HEAD
import sklearn.neighbors._base
from sklearn.experimental import enable_iterative_imputer

sys.modules["sklearn.neighbors.base"] = sklearn.neighbors._base

from functools import partial

import missingpy
import numpy as np
import pandas as pd
=======
import numpy as np
import pandas as pd
import sklearn.neighbors._base
from sklearn.experimental import enable_iterative_imputer
>>>>>>> 7bdea8c4
from sklearn.impute import IterativeImputer, KNNImputer
from sklearn.impute._base import _BaseImputer
from statsmodels.tsa.seasonal import seasonal_decompose

sys.modules['sklearn.neighbors.base'] = sklearn.neighbors._base
import missingpy

from qolmat.benchmark import utils
from qolmat.imputations.rpca.pcp_rpca import RPCA
from qolmat.imputations.rpca.temporal_rpca import OnlineTemporalRPCA, TemporalRPCA


class ImputeColumnWise(_BaseImputer):
    """
    This class implements the imputation column wise.

    Parameters
    ----------
    groups : Optional[List]
        names for the custom groupby
    """

    def __init__(
        self,
        groups: Optional[List[str]] = [],
    ) -> None:
        self.groups = groups

    def fit_transform(self, df: pd.DataFrame) -> pd.DataFrame:
        """
        Fit/transform the Imputer to the dataset by fitting with specified values

        Parameters
        ----------
        df : pd.DataFrame
            dataframe to impute

        Returns
        -------
        pd.DataFrame
            imputed dataframe
        """
        if not isinstance(df, pd.DataFrame):
            raise ValueError("Input has to be a pandas.DataFrame.")

        df_imputed = df.copy()
        groupby = utils.custom_groupby(df, self.groups)
        for col in df_imputed.columns:
            if self.groups:
                imputation_values = groupby[col].transform(self.imputation_method)
            else:
                imputation_values = self.imputation_method(groupby[col])

            df_imputed[col] = df_imputed[col].fillna(imputation_values)

            # fill na by applying imputation method without groups
            if df_imputed[col].isna().any():
                df_imputed[col] = df_imputed[col].fillna(self.imputation_method(df_imputed[col]))

        if df_imputed.isna().any().any():
            warnings.warn("Problem: there are still nan in the columns to be imputed")
        return df_imputed

    def get_hyperparams(self) -> Dict[str, Union[str, float, int]]:
        """
        Return the hyperparameters, if relevant

        Returns
        -------
        Dict[str, Union[str, float, int]]
            dictionary with hyperparameters and their value
        """
        return self.__dict__


class ImputeByMean(ImputeColumnWise):
    """
    This class implements the implementation by the mean of each column

    Examples
    --------
    >>> import numpy as np
    >>> import pandas as pd
    >>> from qolmat.imputations.models import ImputeByMean
    >>> imputor = ImputeByMean()
    >>> X = pd.DataFrame(data=[[1, 1, 1, 1],
    >>>                        [np.nan, np.nan, np.nan, np.nan],
    >>>                        [1, 2, 2, 5], [2, 2, 2, 2]],
    >>>                         columns=["var1", "var2", "var3", "var4"])
    >>> imputor.fit_transform(X)
    """

    def __init__(
        self,
        groups: Optional[List[str]] = [],
    ) -> None:
        super().__init__(groups=groups)
        self.imputation_method = np.mean


class ImputeByMedian(ImputeColumnWise):
    """
    This class implements the implementation by the median of each column

    Examples
    --------
    >>> import numpy as np
    >>> import pandas as pd
    >>> from qolmat.imputations.models import ImputeByMedian
    >>> imputor = ImputeByMean()
    >>> X = pd.DataFrame(data=[[1, 1, 1, 1],
    >>>                         [np.nan, np.nan, np.nan, np.nan],
    >>>                         [1, 2, 2, 5], [2, 2, 2, 2]],
    >>>                         columns=["var1", "var2", "var3", "var4"])
    >>> imputor.fit_transform(X)
    """

    def __init__(
        self,
        groups: Optional[List[str]] = [],
    ) -> None:
        super().__init__(groups=groups)
        self.imputation_method = np.median

    def fit_transform_col(self, signal: pd.Series) -> pd.Series:
        """
        Fit/transform the Imputer to the dataset by fitting with the median of each column

        Parameters
        ----------
        signal : pd.Series
            series to impute

        Returns
        -------
        pd.Series
            imputed series
        """
        col = signal.name
        signal = signal.reset_index()
        imputed = signal[col].fillna(
            utils.custom_groupby(signal, self.groups)[col].apply("median")
        )
        return imputed


class ImputeByMode(ImputeColumnWise):
    """
    This class implements the implementation by the mode of each column

    Examples
    --------
    >>> import numpy as np
    >>> import pandas as pd
    >>> from qolmat.imputations.models import ImputeByMode
    >>> imputor = ImputeByMode()
    >>> X = pd.DataFrame(data=[[1, 1, 1, 1],
    >>>                        [np.nan, np.nan, np.nan, np.nan],
    >>>                        [1, 2, 2, 5], [2, 2, 2, 2]],
    >>>                        columns=["var1", "var2", "var3", "var4"])
    >>> imputor.fit_transform(X)
    """

    def __init__(
        self,
        groups: Optional[List[str]] = [],
    ) -> None:
        super().__init__(groups=groups)

        def get_mode(x):
            # print(type(x))
            # if x.isna().all() :
            #     return np.nan
            return x.value_counts().index[0]

        self.imputation_method = get_mode

    # def fit_transform_col(self, signal: pd.Series) -> pd.Series:
    #     """
    #     Fit/transform the Imputer to the dataset by fitting with the mode of each column

    #     Parameters
    #     ----------
    #     signal : pd.Series
    #         series to impute

    #     Returns
    #     -------
    #     pd.Series
    #         imputed series
    #     """
    #     col = signal.name
    #     signal = signal.reset_index()
    #     imputed = signal[col].fillna(utils.custom_groupby(signal,
    #     self.groups)[col].mode().iloc[0])
    #     return imputed


class ImputeRandom(ImputeColumnWise):
    """
    This class implements the imputation by a random value (from th eobserved ones) of each column

    Examples
    --------
    >>> import numpy as np
    >>> import pandas as pd
    >>> from qolmat.imputations.models import ImputeRandom
    >>> imputor = ImputeByMean()
    >>> X = pd.DataFrame(data=[[1, 1, 1, 1],
    >>>                        [np.nan, np.nan, np.nan, np.nan],
    >>>                        [1, 2, 2, 5], [2, 2, 2, 2]],
    >>>                        columns=["var1", "var2", "var3", "var4"])
    >>> imputor.fit_transform(X)
    """

    def __init__(
        self,
        groups: Optional[List[str]] = [],
    ) -> None:
        super().__init__(groups=groups)

        def get_random(x: pd.Series) -> pd.Series:
            n_missing = x.isna().sum()
            if x.notna().sum() == 0:
                return x
            samples = np.random.choice(x[x.notna()], n_missing, replace=True)
            imputed = x.copy()
            imputed[imputed.isna()] = samples
            return imputed

        self.imputation_method = get_random


class ImputeLOCF(ImputeColumnWise):
    """
    This class implements a forward imputation, column wise

    Examples
    --------
    >>> import numpy as np
    >>> import pandas as pd
    >>> from qolmat.imputations.models import ImputeLOCF
    >>> imputor = ImputeByMean()
    >>> X = pd.DataFrame(data=[[np.nan, np.nan, np.nan, np.nan],
    >>>                        [1, 1, 1, 1],
    >>>                        [np.nan, np.nan, np.nan, np.nan],
    >>>                        [1, 2, 2, 5],
    >>>                        [2, 2, 2, 2]],
    >>>                         columns=["var1", "var2", "var3", "var4"])
    >>> imputor.fit_transform(X)
    """

    def __init__(
        self,
        groups: Optional[List[str]] = [],
    ) -> None:
        super().__init__(groups=groups)

        def get_LOCF(x: pd.Series):
            """
            Fit/transform by imputing missing values by carrying the last observation forward.
            If the first observation is missing, it is imputed by the median of the series
            """
            x_out = pd.Series.shift(x, 1).ffill().bfill()
            return x_out


class ImputeNOCB(ImputeColumnWise):
    """
    This class implements a backawrd imputation, column wise

    Examples
    --------
    >>> import numpy as np
    >>> import pandas as pd
    >>> from qolmat.imputations.models import ImputeNOCB
    >>> imputor = ImputeByMean()
    >>> X = pd.DataFrame(data=[[1, 1, 1, 1],
    >>>                        [np.nan, np.nan, np.nan, np.nan],
    >>>                        [1, 2, 2, 5], [2, 2, 2, 2]],
    >>>                        columns=["var1", "var2", "var3", "var4"])
    >>> imputor.fit_transform(X)
    """

    def __init__(
        self,
        groups: Optional[List[str]] = [],
    ) -> None:
        super().__init__(groups=groups)

        def get_NOCB(x: pd.Series):
            """
            Fit/transform by imputing missing values by carrying the next observation backward.
            If the last observation is missing, it is imputed by the median of the series
            """
            x_out = pd.Series.shift(x, -1).ffill().bfill()
            return x_out

        self.imputation_method = get_NOCB


class ImputeByInterpolation(ImputeColumnWise):
    """
    This class implements a way to impute using some interpolation strategies
    suppoted by pd.Series.interpolate, such as "linear", "slinear", "quadratic", ...
    By default, linear interpolation.
    As for pd.Series.interpolate, if "method" is "spline" or "polynomial",
    an "order" has to be passed.

    Parameters
    ----------
    method : Optional[str] = "linear"
        name of the method for interpolation: "linear", "cubic", "spline", "slinear", ...
        see pd.Series.interpolate for more example.
        By default, the value is set to "linear".
    order : Optional[int]
        order for the spline interpolation

    Examples
    --------
    >>> import numpy as np
    >>> from qolmat.imputations.models import ImputeByInterpolation
    >>> imputor = ImputeByInterpolation(method="spline", order=2)
    >>> X = pd.DataFrame(data=[[1, 1, 1, 1],
    >>>                        [np.nan, np.nan, np.nan, np.nan],
    >>>                        [1, 2, 2, 5], [2, 2, 2, 2]],
    >>>                        columns=["var1", "var2", "var3", "var4"])
    >>> imputor.fit_transform(X)
    """

    def __init__(
        self, groups: Optional[List[str]] = [], method: str = "linear", order: int = None
    ) -> None:
        super().__init__(groups=groups)
        self.method = method
        self.order = order
        self.imputation_method = partial(
            pd.Series.interpolate, method=self.method, order=self.order
        )


class ImputeOnResiduals(ImputeColumnWise):
    """
    This class implements an imputation on residuals.
    The series are de-seasonalised, residuals are imputed, then residuals are re-seasonalised.

    Parameters
    ----------
    period : int
        Period of the series. Must be used if x is not a pandas object or if
        the index of x does not have  a frequency. Overrides default
        periodicity of x if x is a pandas object with a timeseries index.
    model : Optional[str]
        Type of seasonal component "additive" or "multiplicative". Abbreviations are accepted.
        By default, the value is set to "additive"
    extrapolate_trend : int or 'freq', optional
        If set to > 0, the trend resulting from the convolution is
        linear least-squares extrapolated on both ends (or the single one
        if two_sided is False) considering this many (+1) closest points.
        If set to 'freq', use `freq` closest points. Setting this parameter
        results in no NaN values in trend or resid components.
    method_interpolation : str
        methof for the residuals interpolation

    Examples
    --------
    >>> import numpy as np
    >>> import pandas as pd
    >>> from qolmat.imputations.models import ImputeOnResiduals
    >>> df = pd.DataFrame(index=pd.date_range('2015-01-01','2020-01-01'))
    >>> mean = 5
    >>> offset = 10
    >>> df['y'] = np.cos(df.index.dayofyear/365*2*np.pi - np.pi)*mean + offset
    >>> trend = 5
    >>> df['y'] = df['y'] + trend*np.arange(0,df.shape[0])/df.shape[0]
    >>> noise_mean = 0
    >>> noise_var = 2
    >>> df['y'] = df['y'] + np.random.normal(noise_mean, noise_var, df.shape[0])
    >>> np.random.seed(100)
    >>> mask = np.random.choice([True, False], size=df.shape)
    >>> df = df.mask(mask)
    >>> imputor = ImputeOnResiduals(period=365, model="additive")
    >>> imputor.fit_transform(df)
    """

    def __init__(
        self,
        groups: Optional[List[str]] = [],
        period: int = None,
        model: Optional[str] = "additive",
        extrapolate_trend: Optional[Union[int, str]] = "freq",
        method_interpolation: Optional[str] = "linear",
    ):
        super().__init__(groups=groups)
        self.model = model
        self.period = period
        self.extrapolate_trend = extrapolate_trend
        self.method_interpolation = method_interpolation

        def get_resid(x, model, period, extrapolate_trend, method_interpolation):
            """
            Fit/transform missing values on residuals.
            """
            result = seasonal_decompose(
                x.interpolate().bfill().ffill(),
                model=model,
                period=period,
                extrapolate_trend=extrapolate_trend,
            )

            residuals = result.resid
            residuals[x.isnull()] = np.nan
            residuals = residuals.interpolate(method=method_interpolation)

            return result.seasonal + result.trend + residuals

        self.imputation_method = partial(
            get_resid,
            model=self.model,
            period=self.period,
            extrapolate_trend=self.extrapolate_trend,
            method_interpolation=self.method_interpolation,
        )


class ImputeKNN(_BaseImputer):
    """
    This class implements an imputation by the k-nearest neighbors, column wise

    Parameters
    ----------
    k : int
        number of nearest neighbors

    Examples
    --------
    >>> import numpy as np
    >>> import pandas as pd
    >>> from qolmat.imputations.models import ImputeKNN
    >>> imputor = ImputeKNN(k=2)
    >>> X = pd.DataFrame(data=[[1, 1, 1, 1],
    >>>                        [np.nan, np.nan, np.nan, np.nan],
    >>>                        [1, 2, 2, 5], [2, 2, 2, 2]],
    >>>                        columns=["var1", "var2", "var3", "var4"])
    >>> imputor.fit_transform(X)
    """

    def __init__(self, **kwargs) -> None:
        for name, value in kwargs.items():
            setattr(self, name, value)

    def fit_transform(self, df: pd.DataFrame) -> pd.DataFrame:
        """
        Fit/transform by imputing missing values with the KNN method.

        Parameters
        ----------
        signal : pd.DataFrame
            DataFrame to impute

        Returns
        -------
        pd.DataFrame
            imputed DataFrame
        """
        if not isinstance(df, pd.DataFrame):
            raise ValueError("Input has to be a pandas.DataFrame.")

        imputer = KNNImputer(n_neighbors=self.k, weights="distance", metric="nan_euclidean")
        results = imputer.fit_transform(df)
        return pd.DataFrame(data=results, columns=df.columns, index=df.index)

    def get_hyperparams(self) -> Dict[str, int]:
        """
        Get the value of the hyperparameter of the method, i.e. number of nearest neighbors

        Returns
        -------
        Dict[str, int]
            number of nearest neighbors
        """
        return {"k": self.k}


class ImputeRPCA(_BaseImputer):
    """
    This class implements the RPCA imputation

    Parameters
    ----------
    method : str
        name of the RPCA method:
            "PCP" for basic RPCA
            "temporal" for temporal RPCA, with regularisations
            "online" for online RPCA
    multivariate : bool
        for RPCA method to be applied collumn wise (with resizing of matrix)
        or to be applied directly on the dataframe. By default, the value is set to False
    TO DO
    """

    def __init__(self, method, multivariate=False, **kwargs) -> None:
        self.multivariate = multivariate
        self.method = method

        if method == "PCP":
            self.rpca = RPCA()
        elif method == "temporal":
            self.rpca = TemporalRPCA()
        elif method == "online":
            self.rpca = OnlineTemporalRPCA()
        for name, value in kwargs.items():
            setattr(self.rpca, name, value)

    def fit_transform(self, df: pd.DataFrame) -> pd.DataFrame:
        """
        Fit/transform to impute wiht RPCA methods

        Parameters
        ----------
        df : pd.DataFrame
            dataframe to impute

        Returns
        -------
        pd.DataFrame
            imputed dataframe
        """

        if self.multivariate:
            imputed, _, _ = self.rpca.fit_transform(signal=df.values)
            imputed = pd.DataFrame(imputed, columns=df.columns)
        else:
            imputed = pd.DataFrame()
            for col in df.columns:
                imputed_signal, _, _ = self.rpca.fit_transform(signal=df[col].values)
                imputed[col] = imputed_signal
        imputed.index = df.index

        return imputed

    def get_hyperparams(self) -> Dict[str, Union[str, float, int]]:
        """
        Get the hyperparameters of the RPCA imputer

        Returns
        -------
        Dict[str, Union[str, float, int]]
            dictonary with the hyperparameters and their value
        """
        return {
            **{"method": self.method, "multivariate": self.multivariate},
            **self.rpca.__dict__,
        }


class ImputeMICE(_BaseImputer):
    """
    This class implements an iterative imputer in the multivariate case.
    It imputes each Series within a DataFrame multiple times using an iteration of fits
    and transformations to reach a stable state of imputation each time.
    It uses sklearn.impute.IterativeImputer, see the docs for more information about the arguments.

    Parameters
    ----------
    estimator : Optional[] = LinearRegression()
        estimator for imputing a column based on the other
    sample_posterior : Optional[bool] = False
        By default, the value is set to False
    max_iter : Optional[int] = 100
        By default, the value is set to 100
    missing_values : Optional[float] = np.nan
        By default, the value is set to np.nan

    Examples
    --------
    >>> import numpy as np
    >>> import pandas as pd
    >>> from qolmat.imputations.models import ImputeIterative
    >>> from sklearn.ensemble import ExtraTreesRegressor
    >>> imputor = ImputeIterative(estimator=ExtraTreesRegressor(),
    >>>                           sample_posterior=False,
    >>>                           max_iter=100, missing_values=np.nan)
    >>> X = pd.DataFrame(data=[[1, 1, 1, 1],
    >>>                        [np.nan, np.nan, np.nan, np.nan],
    >>>                        [1, 2, 2, 5], [2, 2, 2, 2]],
    >>>                         columns=["var1", "var2", "var3", "var4"])
    >>> imputor.fit_transform(X)
    """

    def __init__(self, **kwargs) -> None:
        self.kwargs = kwargs

    def fit_transform(self, df: pd.DataFrame) -> pd.DataFrame:
        """
        Fit/transform using an iterative imputer and a specific estimator

        Parameters
        ----------
        df : pd.DataFrame
            dataframe to impute

        Returns
        -------
        pd.DataFrame
            imputed dataframe
        """
        if not isinstance(df, pd.DataFrame):
            raise ValueError("Input has to be a pandas.DataFrame.")

        iterative_imputer = IterativeImputer(**(self.kwargs))
        res = iterative_imputer.fit_transform(df.values)
        imputed = pd.DataFrame(columns=df.columns)
        for ind, col in enumerate(imputed.columns):
            imputed[col] = res[:, ind]
        imputed.index = df.index
        return imputed

    def get_hyperparams(self):
        return self.__dict__["kwargs"]


class ImputeRegressor(_BaseImputer):
    """
    This class implements a regression imputer in the multivariate case.
    It imputes each Series with missing value within a DataFrame using the complete ones.

    Parameters
    ----------
    model :
        regression model

    Examples
    --------
    >>> import numpy as np
    >>> import pandas as pd
    >>> from qolmat.imputations.models import ImputeRegressor
    >>> from sklearn.ensemble import ExtraTreesRegressor
    >>> imputor = ImputeRegressor(model=ExtraTreesRegressor())
    >>> X = pd.DataFrame(data=[[1, 1, 1, 1],
    >>>                       [np.nan, np.nan, 2, 3],
    >>>                       [1, 2, 2, 5], [2, 2, 2, 2]],
    >>>                       columns=["var1", "var2", "var3", "var4"])
    >>> imputor.fit_transform(X)
    """

    def __init__(self, model, **kwargs) -> None:
        self.model = model

        for name, value in kwargs.items():
            setattr(self, name, value)

    def fit_transform(self, df: pd.DataFrame) -> pd.Series:
        """
        Fit/transform using a (specified) regression model

        Parameters
        ----------
        df : pd.DataFrame
            dataframe to impute

        Returns
        -------
        pd.DataFrame
            imputed dataframe
        """
        if not isinstance(df, pd.DataFrame):
            raise ValueError("Input has to be a pandas.DataFrame.")

        df_imputed = df.copy()

        cols_with_nans = df.columns[df.isna().any()]
        cols_without_nans = df.columns[df.notna().all()]

        if len(cols_without_nans) == 0:
            raise Exception("There must be at least one column without missing values.")

        for col in cols_with_nans:
            X = df[cols_without_nans]
            y = df[col]
            is_na = y.isna()
            self.model.fit(X[~is_na], y[~is_na])
            df_imputed.loc[is_na, col] = self.model.predict(X[is_na])

        return df_imputed

    def get_hyperparams(self):
        """
        Get the hyperparameters of the RPCA imputer

        Returns
        -------
        Dict[str, Union[str, float, int]]
            dictonary with the hyperparameters and their value
        """
        return self.__dict__

    def create_features(self, df):
        return None


class ImputeStochasticRegressor(_BaseImputer):
    """
    This class implements a stochastic regression imputer in the multivariate case.
    It imputes each Series with missing value within a DataFrame using the complete ones.

    Parameters
    ----------
    model :
        regression model

    Examples
    --------
    >>> import numpy as np
    >>> import pandas as pd
    >>> from qolmat.imputations.models import ImputeStochasticRegressor
    >>> from sklearn.ensemble import ExtraTreesRegressor
    >>> imputor = ImputeStochasticRegressor(model=ExtraTreesRegressor())
    >>> X = pd.DataFrame(data=[[1, 1, 1, 1],
    >>>                        [np.nan, np.nan, 2, 3],
    >>>                        [1, 2, 2, 5], [2, 2, 2, 2]],
    >>>                        columns=["var1", "var2", "var3", "var4"])
    >>> imputor.fit_transform(X)
    """

    def __init__(self, model, **kwargs) -> None:
        self.model = model

        for name, value in kwargs.items():
            setattr(self, name, value)

    def fit_transform(self, df: pd.DataFrame) -> pd.Series:
        """
        Fit/transform using a (specified) regression model + stochastic

        Parameters
        ----------
        df : pd.DataFrame
            dataframe to impute

        Returns
        -------
        pd.DataFrame
            imputed dataframe
        """
        df_imp = df.copy()
        cols_with_nans = df.columns[df.isna().any()]
        cols_without_nans = df.columns[df.notna().all()]

        if len(cols_without_nans) == 0:
            raise Exception("There must be at least one column without missing values.")

        for col in cols_with_nans:
            X = df[cols_without_nans]
            y = df[col]
            is_na = y.isna()
            self.model.fit(X[~is_na], y[~is_na])
            y_pred = self.model.predict(X)
            std_error = (y_pred[~is_na] - y[~is_na]).std()
            random_pred = np.random.normal(size=len(y), loc=y_pred, scale=std_error)
            df_imp.loc[is_na, col] = random_pred[is_na]

        return df_imp

    def get_hyperparams(self):
        """
        Get the hyperparameters of the RPCA imputer

        Returns
        -------
        Dict[str, Union[str, float, int]]
            dictonary with the hyperparameters and their value
        """
        return self.__dict__

    def create_features(self, df):
        return None


class ImputeMissForest(_BaseImputer):
    """
    This class implements an imputation for multivariate data with MissForest

    Parameters
    ----------
    max_features: int, optional (default = 10)
        The maximum iterations of the imputation process. Each column with a
        missing value is imputed exactly once in a given iteration.
    n_estimators : integer, optional (default=100)
        The number of trees in the forest.
    criterion: str
        The function to measure the quality of a split.The first element of
        the tuple is for the Random Forest Regressor (for imputing numerical
        variables) while the second element is for the Random Forest
        Classifier (for imputing categorical variables).
    missing_values : np.nan, integer, optional (default = np.nan)
        The placeholder for the missing values. All occurrences of
        `missing_values` will be imputed.
    max_features : int, float, string or None, optional (default="auto")
        The number of features to consider when looking for the best split:
        - If int, then consider `max_features` features at each split.
        - If float, then `max_features` is a fraction and
        `int(max_features * n_features)` features are considered at each
        split.
        - If "auto", then `max_features=sqrt(n_features)`.
        - If "sqrt", then `max_features=sqrt(n_features)` (same as "auto").
        - If "log2", then `max_features=log2(n_features)`.
        - If None, then `max_features=n_features`.
        Note: the search for a split does not stop until at least one
        valid partition of the node samples is found, even if it requires to
        effectively inspect more than ``max_features`` features.
    verbose : int, optional (default=0)
        Controls the verbosity when fitting and predicting.


    Examples
    --------
    >>> import numpy as np
    >>> import pandas as pd
    >>> from qolmat.imputations.models import ImputeMissForest
    >>> imputor = ImputeMissForest()
    >>> X = pd.DataFrame(data=[[1, 1, 1, 1],
    >>>                        [np.nan, np.nan, 2, 3],
    >>>                        [1, 2, 2, 5], [2, 2, 2, 2]],
    >>>                        columns=["var1", "var2", "var3", "var4"])
    >>> imputor.fit_transform(X)
    """

    def __init__(
        self,
        criterion: Optional[str] = "squared_error",
        n_estimators: Optional[int] = 100,
        missing_values: Optional[Union[int, str]] = np.nan,
        max_features: Optional[Union[int, float, str]] = 1.0,
        verbose: Optional[int] = 0,
    ) -> None:
        self.max_features = max_features
        self.criterion = criterion
        self.n_estimators = n_estimators
        self.missing_values = missing_values
        self.verbose = verbose

    def fit_transform(self, df: pd.DataFrame) -> pd.DataFrame:

        imputer = missingpy.MissForest(
            max_features=self.max_features,
            criterion=self.criterion,
            n_estimators=self.n_estimators,
            missing_values=self.missing_values,
            verbose=0,
        )

        if isinstance(df, np.ndarray):
            return imputer.fit_transform(df)
        elif isinstance(df, pd.DataFrame):
            imputed = imputer.fit_transform(df.values)
            return pd.DataFrame(data=imputed, columns=df.columns, index=df.index)
        else:
            raise ValueError("Input array is not a list, np.array, nor pd.DataFrame.")<|MERGE_RESOLUTION|>--- conflicted
+++ resolved
@@ -2,7 +2,6 @@
 import warnings
 from typing import Dict, List, Optional, Union
 
-<<<<<<< HEAD
 import sklearn.neighbors._base
 from sklearn.experimental import enable_iterative_imputer
 
@@ -10,20 +9,13 @@
 
 from functools import partial
 
-import missingpy
 import numpy as np
 import pandas as pd
-=======
-import numpy as np
-import pandas as pd
-import sklearn.neighbors._base
-from sklearn.experimental import enable_iterative_imputer
->>>>>>> 7bdea8c4
 from sklearn.impute import IterativeImputer, KNNImputer
 from sklearn.impute._base import _BaseImputer
 from statsmodels.tsa.seasonal import seasonal_decompose
 
-sys.modules['sklearn.neighbors.base'] = sklearn.neighbors._base
+sys.modules["sklearn.neighbors.base"] = sklearn.neighbors._base
 import missingpy
 
 from qolmat.benchmark import utils
