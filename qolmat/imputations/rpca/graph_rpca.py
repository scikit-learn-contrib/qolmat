--- conflicted
+++ resolved
@@ -59,12 +59,8 @@
         tol: Optional[float] = 1e-6,
         verbose: Optional[bool] = False,
     ) -> None:
-<<<<<<< HEAD
-        super().__init__(n_rows=n_rows, maxIter=maxIter, tol=tol, verbose=verbose)
-=======
 
         super().__init__(n_rows=n_rows, max_iter=max_iter, tol=tol, verbose=verbose)
->>>>>>> bee7ff11
         self.rank = rank
         self.gamma1 = gamma1
         self.gamma2 = gamma2
