from __future__ import annotations

from typing import Optional, Tuple, Union

import numpy as np
from numpy.typing import NDArray
from sklearn.base import BaseEstimator, TransformerMixin

from qolmat.imputations.rpca import utils


class RPCA(BaseEstimator, TransformerMixin):
    """
    This class is the root class of the RPCA methods.

    Parameters
    ----------
    n_rows: Optional[int]
        Number of rows of the array if the array is
        1D and reshaped into a 2D array, by default ``None`.
    max_iter: int
        maximum number of iterations of the
        alternating direction method of multipliers,
        by default 1e4.
    tol: float
        Tolerance for stopping criteria, by default 1e-6
    verbose: bool
        default ``False``
    """

    def __init__(
        self,
        period: Optional[int] = None,
        max_iter: int = int(1e4),
        tol: float = 1e-6,
        verbose: bool = False,
    ) -> None:
<<<<<<< HEAD
        self.n_rows = n_rows
        self.maxIter = maxIter
=======

        self.n_rows = period
        self.max_iter = max_iter
>>>>>>> bee7ff11
        self.tol = tol
        self.verbose = verbose

    def _prepare_data(
        self,
        X: NDArray
    ) -> Tuple[NDArray, int, int]:
        """
        Transform signal to 2D-array in case of 1D-array.
        """
        n_rows_X, n_cols_X = X.shape
        if n_rows_X == 1:
            if self.n_rows is None:
                raise ValueError("`n_rows`must be specified when imputing 1D data.")
            D_init = utils.fold_signal(X, self.n_rows)
        else:
            D_init = X.copy()
        
        return D_init

    def get_params(self) -> dict[str, Union[int, bool]]:
        """Return the attributes"""
        return {
            "n_rows": self.n_rows,
            "max_iter": self.max_iter,
            "tol": self.tol,
            "verbose": self.verbose,
        }

    def set_params(self, **kargs) -> RPCA:
        """Set the attributes"""
        for key, value in kargs.items():
            if key in self.__dict__.keys():
                setattr(self, key, value)
            else:
                raise ValueError(
                    f"{key} is not a parameter of {type(self).__name__}",
                    f"It is not one of {', '.join(self.__dict__.keys())}"
                    )
        return self
    <|MERGE_RESOLUTION|>--- conflicted
+++ resolved
@@ -35,14 +35,9 @@
         tol: float = 1e-6,
         verbose: bool = False,
     ) -> None:
-<<<<<<< HEAD
-        self.n_rows = n_rows
-        self.maxIter = maxIter
-=======
 
         self.n_rows = period
         self.max_iter = max_iter
->>>>>>> bee7ff11
         self.tol = tol
         self.verbose = verbose
 
