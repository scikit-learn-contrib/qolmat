--- conflicted
+++ resolved
@@ -5,10 +5,10 @@
 import numpy as np
 import scipy as scp
 from numpy.typing import NDArray
+from sklearn import utils as sku
 
 from qolmat.imputations.rpca import rpca_utils as rpca_utils
 from qolmat.imputations.rpca.rpca import RPCA
-<<<<<<< HEAD
 from qolmat.utils.exceptions import CostFunctionRPCANotMinimized
 
 
@@ -44,23 +44,20 @@
         The RPCA does not minimized the cost function:
         the starting cost is at least equal to the final one.
     """
-    starting_value = tau * np.linalg.norm(observations, "nuc")
+    value_start = tau * np.linalg.norm(observations, "nuc")
     if norm == "L1":
         anomalies_norm = np.sum(np.abs(anomalies))
         function_str = "||D-M-A||_2 + tau ||D||_* + lam ||A||_1"
     elif norm == "L2":
         anomalies_norm = np.sum(anomalies**2)
         function_str = "||D-M-A||_2 + tau ||D||_* + lam ||A||_2"
-    ending_value = (
+    value_end = (
         np.sum((observations - low_rank - anomalies) ** 2)
         + tau * np.linalg.norm(low_rank, "nuc")
         + lam * anomalies_norm
     )
-    if starting_value + 1e-4 < ending_value:
-        raise CostFunctionRPCANotMinimized(function_str)
-=======
-from sklearn import utils as sku
->>>>>>> 907eb6cf
+    if value_start + 1e-4 < value_end:
+        raise CostFunctionRPCANotMinimized(function_str, value_start, value_end)
 
 
 class RPCANoisy(RPCA):
@@ -183,13 +180,7 @@
         Ir = np.eye(rank)
         In = np.eye(n)
 
-<<<<<<< HEAD
-        for _ in range(self.max_iter):
-=======
-        increments = np.full((self.max_iterations,), np.nan, dtype=float)
-
-        for iteration in range(self.max_iterations):
->>>>>>> 907eb6cf
+        for _ in range(self.max_iterations):
             X_temp = X.copy()
             A_temp = A.copy()
             L_temp = L.copy()
@@ -312,18 +303,7 @@
         Ir = np.eye(rank)
         In = np.eye(n)
 
-<<<<<<< HEAD
-        for _ in range(self.max_iter):
-=======
-        increment = np.full((self.max_iterations,), np.nan, dtype=float)
-        errors_ano = []
-        errors_nuclear = []
-        errors_noise = []
-        errors_lagrange = []
-        self.list_report = []
-
-        for iteration in range(self.max_iterations):
->>>>>>> 907eb6cf
+        for _ in range(self.max_iterations):
             X_temp = X.copy()
             A_temp = A.copy()
             L_temp = L.copy()
@@ -443,6 +423,12 @@
         elif self.norm == "L2":
             M, A, U, V = self.decompose_rpca_L2(D, Omega, lam, tau, rank)
 
+        print("D")
+        print(D)
+        print("M")
+        print(M)
+        print("A")
+        print(A)
         _check_cost_function_minimized(D, M, A, tau, lam, self.norm)
 
         return M, A