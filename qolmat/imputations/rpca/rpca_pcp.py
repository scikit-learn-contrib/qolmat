from __future__ import annotations

from typing import Optional, Tuple, Union

import numpy as np
from numpy.typing import NDArray

from qolmat.imputations.rpca import rpca_utils
from qolmat.imputations.rpca.rpca import RPCA
<<<<<<< HEAD
from qolmat.utils.exceptions import CostFunctionRPCANotMinimized


def _check_cost_function_minimized(
    observations: NDArray,
    low_rank: NDArray,
    anomalies: NDArray,
    lam: float,
):
    """Check that the functional minimized by the RPCA
    is smaller at the end than at the beginning

    Parameters
    ----------
    observations : NDArray
        observations matrix with first linear interpolation
    low_rank : NDArray
        low_rank matrix resulting from RPCA
    anomalies : NDArray
        sparse matrix resulting from RPCA
    lam : float
        parameter penalizing the L1-norm of the anomaly/sparse part

    Raises
    ------
    CostFunctionRPCANotMinimized
        The RPCA does not minimized the cost function:
        the starting cost is at least equal to the final one.
    """
    starting_value = np.linalg.norm(observations, "nuc")
    ending_value = np.linalg.norm(low_rank, "nuc") + lam * np.sum(np.abs(anomalies))
    if starting_value + 1e-9 < ending_value:
        function_str = "||D||_* + lam ||A||_1"
        raise CostFunctionRPCANotMinimized(function_str)
=======
from sklearn import utils as sku
>>>>>>> 907eb6cf


class RPCAPCP(RPCA):
    """
    This class implements the basic RPCA decomposition using Alternating Lagrangian Multipliers.

    References
    ----------
    Candès, Emmanuel J., et al. "Robust principal component analysis."
    Journal of the ACM (JACM) 58.3 (2011): 1-37

    Parameters
    ----------
    mu: Optional
        Parameter for the convergence and shrinkage operator
    lam: Optional
        Penalizing parameter for the sparse array
    """

    def __init__(
        self,
        random_state: Union[None, int, np.random.RandomState] = None,
        period: int = 1,
        mu: Optional[float] = None,
        lam: Optional[float] = None,
        max_iterations: int = int(1e4),
        tol: float = 1e-6,
    ) -> None:
        super().__init__(
            period=period,
            max_iterations=max_iterations,
            tol=tol,
        )
        self.rng = sku.check_random_state(random_state)
        self.mu = mu
        self.lam = lam

    def get_params_scale(self, D: NDArray):
        mu = D.size / (4.0 * rpca_utils.l1_norm(D))
        lam = 1 / np.sqrt(np.max(D.shape))
        dict_params = {"mu": mu, "lam": lam}
        return dict_params

    def decompose_rpca(self, D: NDArray, Omega: NDArray) -> Tuple[NDArray, NDArray]:
        params_scale = self.get_params_scale(D)

        mu = params_scale["mu"] if self.mu is None else self.mu
        lam = params_scale["lam"] if self.lam is None else self.lam

        D_norm = np.linalg.norm(D, "fro")

        A: NDArray = np.full_like(D, 0)
        Y: NDArray = np.full_like(D, 0)

        errors: NDArray = np.full((self.max_iterations,), fill_value=np.nan)

        M: NDArray = D - A
        for iteration in range(self.max_iterations):
            M = rpca_utils.svd_thresholding(D - A + Y / mu, 1 / mu)
            A = rpca_utils.soft_thresholding(D - M + Y / mu, lam / mu)
            A[~Omega] = (D - M)[~Omega]

            Y += mu * (D - M - A)

            error = np.linalg.norm(D - M - A, "fro") / D_norm
            errors[iteration] = error

            if error < self.tol:
                break

        _check_cost_function_minimized(D, M, A, lam)

        return M, A<|MERGE_RESOLUTION|>--- conflicted
+++ resolved
@@ -4,10 +4,10 @@
 
 import numpy as np
 from numpy.typing import NDArray
+from sklearn import utils as sku
 
 from qolmat.imputations.rpca import rpca_utils
 from qolmat.imputations.rpca.rpca import RPCA
-<<<<<<< HEAD
 from qolmat.utils.exceptions import CostFunctionRPCANotMinimized
 
 
@@ -37,14 +37,11 @@
         The RPCA does not minimized the cost function:
         the starting cost is at least equal to the final one.
     """
-    starting_value = np.linalg.norm(observations, "nuc")
-    ending_value = np.linalg.norm(low_rank, "nuc") + lam * np.sum(np.abs(anomalies))
-    if starting_value + 1e-9 < ending_value:
+    value_start = np.linalg.norm(observations, "nuc")
+    value_end = np.linalg.norm(low_rank, "nuc") + lam * np.sum(np.abs(anomalies))
+    if value_start + 1e-9 < value_end:
         function_str = "||D||_* + lam ||A||_1"
-        raise CostFunctionRPCANotMinimized(function_str)
-=======
-from sklearn import utils as sku
->>>>>>> 907eb6cf
+        raise CostFunctionRPCANotMinimized(function_str, value_start, value_end)
 
 
 class RPCAPCP(RPCA):
