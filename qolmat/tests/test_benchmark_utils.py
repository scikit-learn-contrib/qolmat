--- conflicted
+++ resolved
@@ -11,18 +11,10 @@
 
 
 def test_get_search_space() -> None:
-<<<<<<< HEAD
-    model = models.ImputeKNN()
-    search_params = {
-        'ImputeKNN': {'k': {'min': 2, 'max': 10, 'type': 'Integer'}}
-    }
-    assert utils.get_search_space(model, {}) == None
-=======
     model = imputers.ImputeKNN()
     search_params = {"k": {"min": 2, "max": 10, "type": "Integer"}}
     print(utils.get_search_space(model, {}))
     assert utils.get_search_space(model, {}) == []
->>>>>>> bee7ff11
     assert utils.get_search_space(model, search_params) == [
         Integer(low=2, high=10, prior='uniform', transform='identity')
     ]
@@ -47,44 +39,6 @@
         == pd.core.groupby.generic.DataFrameGroupBy
     )
 
-<<<<<<< HEAD
-
-def test_choice_with_mask() -> None:
-    df = pd.DataFrame(
-        [
-            [1, 2, 3],
-            [1, 2, np.nan],
-            [1, 2, 3],
-            [1, 2, 3],
-            [1, 2, 3],
-            [np.nan, 2, 3],
-        ],
-        columns=['var1', 'var2', 'var3'],
-    )
-    mask = ~np.isnan(df)
-    random_state = 1234
-    ratio = 0.2
-
-    result = pd.DataFrame(
-        [
-            [True, False, False],
-            [False, False, False],
-            [False, False, False],
-            [False, False, False],
-            [True, False, True],
-            [False, False, False],
-        ],
-        columns=['var1', 'var2', 'var3'],
-    )
-
-    assert_frame_equal(
-        utils.choice_with_mask(df, mask, ratio, random_state=random_state),
-        result,
-    )
-
-
-=======
->>>>>>> bee7ff11
 ######################
 # Evaluation metrics #
 ######################
@@ -101,38 +55,9 @@
         columns=['var1', 'var2', 'var3'],
     )
     assert_series_equal(
-<<<<<<< HEAD
-        utils.mean_squared_error(
-            df1, df2, squared=True, columnwise_evaluation=True
-        ),
-        pd.Series([94, 58, 25], index=['var1', 'var2', 'var3']),
-    )
-    assert_series_equal(
-        utils.mean_squared_error(
-            df1, df2, squared=False, columnwise_evaluation=True
-        ),
-        pd.Series([9.695360, 7.615773, 5], index=['var1', 'var2', 'var3']),
-    )
-    assert (
-        utils.mean_squared_error(
-            df1, df2, squared=True, columnwise_evaluation=False
-        )
-        == 177
-    )
-    assert (
-        round(
-            utils.mean_squared_error(
-                df1, df2, squared=False, columnwise_evaluation=False
-            ),
-            4,
-        )
-        == 13.3041
-    )
-=======
         utils.mean_squared_error(df1, df2),
         pd.Series([94, 58, 25], index=["var1", "var2", "var3"]),
     )
->>>>>>> bee7ff11
 
 
 def test_mean_absolute_error() -> None:
@@ -145,17 +70,7 @@
         data=[[1, 2, 3], [1, 2, 3], [1, 8, 9], [3, 4, 8]],
         columns=['var1', 'var2', 'var3'],
     )
-<<<<<<< HEAD
-    assert_series_equal(
-        utils.mean_absolute_error(df1, df2, columnwise_evaluation=True),
-        pd.Series([16, 10, 7], index=['var1', 'var2', 'var3']),
-    )
-    assert (
-        utils.mean_absolute_error(df1, df2, columnwise_evaluation=False) == 33
-    )
-=======
     assert utils.mean_absolute_error(df1, df2, columnwise_evaluation=False) == 33
->>>>>>> bee7ff11
 
 
 def test_weighted_mean_absolute_percentage_error() -> None:
@@ -168,18 +83,7 @@
         data=[[1, 2, 3], [1, 2, 3], [1, 8, 9], [3, 4, 8]],
         columns=['var1', 'var2', 'var3'],
     )
-<<<<<<< HEAD
-    assert_series_equal(
-        utils.weighted_mean_absolute_percentage_error(
-            df1, df2, columnwise_evaluation=True
-        ),
-        pd.Series(
-            [0.727273, 0.384615, 0.233333], index=['var1', 'var2', 'var3']
-        ),
-    )
-=======
     
->>>>>>> bee7ff11
     assert (
         round(
             utils.weighted_mean_absolute_percentage_error(
