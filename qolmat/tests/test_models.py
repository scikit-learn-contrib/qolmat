--- conflicted
+++ resolved
@@ -4,13 +4,8 @@
 import pandas as pd
 
 from qolmat.benchmark import utils
-<<<<<<< HEAD
-from qolmat.imputations import models
-from qolmat.benchmark import missing_patterns
-=======
 from qolmat.imputations import imputers
 from qolmat.utils import missing_patterns
->>>>>>> bee7ff11
 
 
 def test_impute_by_mean_fit_transform() -> None:
@@ -128,11 +123,7 @@
 
 
 def test_impute_linear_interpolation_fit_transform() -> None:
-<<<<<<< HEAD
-    test_imputer = models.ImputeByInterpolation(method='linear')
-=======
     test_imputer = imputers.ImputeByInterpolation(method="linear")
->>>>>>> bee7ff11
     res = test_imputer.fit_transform(
         pd.DataFrame(
             [
@@ -174,12 +165,8 @@
 
 
 def test_impute_KNN_hyperparameters() -> None:
-<<<<<<< HEAD
-    test_imputer = models.ImputeKNN(k=2)
-=======
 
     test_imputer = imputers.ImputeKNN(k=2)
->>>>>>> bee7ff11
 
     assert len(test_imputer.get_hyperparams()) == 1
     assert test_imputer.get_hyperparams() == {'k': 2}
