--- conflicted
+++ resolved
@@ -13,19 +13,6 @@
 
 def download_data(zipname: str, urllink: str, datapath: str = "data/") -> List[pd.DataFrame]:
     path_zip = os.path.join(datapath, zipname)
-<<<<<<< HEAD
-    if not os.path.exists(path_zip + ".zip"):
-        if not os.path.exists(datapath):
-            os.mkdir(datapath)
-        request.urlretrieve(urllink + zipname + ".zip", path_zip + ".zip")
-
-    with zipfile.ZipFile(path_zip + ".zip", "r") as zip_ref:
-        zip_ref.extractall(path_zip)
-    data_folder = os.listdir(path_zip)
-    subfolder = os.path.join(path_zip, data_folder[0])
-    data_files = os.listdir(subfolder)
-    list_df = [pd.read_csv(os.path.join(subfolder, file)) for file in data_files]
-=======
     path_zip_ext = path_zip + ".zip"
     url = os.path.join(urllink, zipname) + ".zip"
     os.makedirs(datapath, exist_ok=True)
@@ -39,7 +26,6 @@
         for file in files:
             if ".csv" in file:
                 list_df.append(pd.read_csv(os.path.join(folder, file)))
->>>>>>> d950bbfc
     return list_df
 
 
