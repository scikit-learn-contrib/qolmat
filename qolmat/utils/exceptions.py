from typing import Any, List, Tuple, Type
from numpy.typing import NDArray


class KerasExtraNotInstalled(Exception):
    def __init__(self):
        super().__init__(
            """Please install keras xx.xx.xx
        pip install qolmat[keras]"""
        )


class SignalTooShort(Exception):
    def __init__(self, period: int, n_cols: int):
        super().__init__(
            f"""`period` must be smaller than the signals duration.
            `period`is {period} but the number of columns if {n_cols}!"""
        )


class NoMissingValue(Exception):
    def __init__(self, subset_without_nans: List[str]):
        super().__init__(
            f"No missing value in the columns {subset_without_nans}! "
            "You need to pass the relevant column name in the subset argument!"
        )


class SubsetIsAString(Exception):
    def __init__(self, subset: Any):
        super().__init__(f"Provided subset `{subset}` should be None or a list!")


<<<<<<< HEAD
class CostFunctionRPCANotMinimized(Exception):
    def __init__(self, function: str):
        super().__init__(
            "PCA algorithm may provide bad results. "
            f"{function} is larger at the end "
            "of the algorithm than at the start."
        )
=======
class NotDimension2(Exception):
    def __init__(self, shape: Tuple[int, ...]):
        super().__init__(f"Provided matrix is of shape {shape}, which is not of dimension 2!")


class NotDataFrame(Exception):
    def __init__(self, X_type: Type[Any]):
        super().__init__(f"Input musr be a dataframe, not a {X_type}")
>>>>>>> 907eb6cf
<|MERGE_RESOLUTION|>--- conflicted
+++ resolved
@@ -31,15 +31,14 @@
         super().__init__(f"Provided subset `{subset}` should be None or a list!")
 
 
-<<<<<<< HEAD
 class CostFunctionRPCANotMinimized(Exception):
-    def __init__(self, function: str):
+    def __init__(self, name_fct: str, value_start: float, value_end: float):
         super().__init__(
-            "PCA algorithm may provide bad results. "
-            f"{function} is larger at the end "
-            "of the algorithm than at the start."
+            f"RPCA algorithm may provide bad results. Function {name_fct} increased from"
+            f" {value_start} to {value_end} instead of decreasing!"
         )
-=======
+
+
 class NotDimension2(Exception):
     def __init__(self, shape: Tuple[int, ...]):
         super().__init__(f"Provided matrix is of shape {shape}, which is not of dimension 2!")
@@ -47,5 +46,4 @@
 
 class NotDataFrame(Exception):
     def __init__(self, X_type: Type[Any]):
-        super().__init__(f"Input musr be a dataframe, not a {X_type}")
->>>>>>> 907eb6cf
+        super().__init__(f"Input musr be a dataframe, not a {X_type}")