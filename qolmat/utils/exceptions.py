from typing import Any, List, Tuple, Type


class PyTorchExtraNotInstalled(Exception):
    def __init__(self):
        super().__init__(
            """Please install torch xx.xx.xx
        pip install qolmat[pytorch]"""
        )


class SignalTooShort(Exception):
    def __init__(self, period: int, n_cols: int):
        super().__init__(
            f"""`period` must be smaller than the signals duration.
            `period`is {period} but the number of columns if {n_cols}!"""
        )


class NoMissingValue(Exception):
    def __init__(self, subset_without_nans: List[str]):
        super().__init__(
            f"No missing value in the columns {subset_without_nans}! "
            "You need to pass the relevant column name in the subset argument!"
        )


class SubsetIsAString(Exception):
    def __init__(self, subset: Any):
        super().__init__(f"Provided subset `{subset}` should be None or a list!")


class NotDimension2(Exception):
    def __init__(self, shape: Tuple[int, ...]):
        super().__init__(f"Provided matrix is of shape {shape}, which is not of dimension 2!")


class NotDataFrame(Exception):
    def __init__(self, X_type: Type[Any]):
        super().__init__(f"Input musr be a dataframe, not a {X_type}")


class NotEnoughSamples(Exception):
    def __init__(self, max_num_row: int, min_n_rows: int):
        super().__init__(
            f"Not enough valid patterns found. Largest found pattern has {max_num_row} rows, when "
            f"they should have at least min_n_rows={min_n_rows}."
<<<<<<< HEAD
        )
=======
        )


class EstimatorNotDefined(Exception):
    def __init__(self):
        super().__init__("The underlying estimator should be defined beforehand!")


class SingleSample(Exception):
    def __init__(self):
        super().__init__("""This imputer cannot be fitted on a single sample!""")
>>>>>>> 28099889
<|MERGE_RESOLUTION|>--- conflicted
+++ resolved
@@ -45,9 +45,6 @@
         super().__init__(
             f"Not enough valid patterns found. Largest found pattern has {max_num_row} rows, when "
             f"they should have at least min_n_rows={min_n_rows}."
-<<<<<<< HEAD
-        )
-=======
         )
 
 
@@ -58,5 +55,4 @@
 
 class SingleSample(Exception):
     def __init__(self):
-        super().__init__("""This imputer cannot be fitted on a single sample!""")
->>>>>>> 28099889
+        super().__init__("""This imputer cannot be fitted on a single sample!""")