"""
Useful drawing functions
"""

from __future__ import annotations
from typing import Dict, List, Any, Optional, Tuple, Union

import matplotlib as mpl
import matplotlib.pyplot as plt
import matplotlib.ticker as plticker
import numpy as np
import pandas as pd
import scipy
from mpl_toolkits.axes_grid1 import make_axes_locatable

plt.rcParams["axes.spines.right"] = False
plt.rcParams["axes.spines.top"] = False
plt.rcParams["axes.grid"] = True
plt.rcParams["grid.alpha"] = 1
plt.rcParams["grid.color"] = "#cccccc"

tab10 = plt.get_cmap("tab10")


def plot_matrices(list_matrices: List[np.ndarray], title: Optional[str] = None) -> None:
    """Plot RPCA matrices

    Parameters
    ----------
    list_matrices : List[np.ndarray]
        List containing, in the right order, the observations matrix, the low-rank matrix and the
        sparse matrix
    title : Optional[str], optional
        if present, title of the saved figure, by default None
    """

    suptitles = ["Observations", "Low-rank", "Sparse"]

    fig, ax = plt.subplots(1, 3, figsize=(10, 3))

    for i, (m, t) in enumerate(zip(list_matrices, suptitles)):
        if i != 2:
            im = ax[i].imshow(m, aspect="auto")
        else:
            m = ax[i].imshow(m, aspect="auto")
        divider = make_axes_locatable(ax[i])
        cax = divider.append_axes("right", size="5%", pad=0.05)
        fig.colorbar(im, cax=cax, orientation="vertical")
        ax[i].set_title(t, fontsize=16)

    plt.tight_layout()
    if title:
        plt.savefig(f"../figures/{title}.png", transparent=True)

    plt.show()


def plot_signal(
    list_signals: List[List],
    title: Optional[str] = None,
    ylabel: Optional[str] = None,
    dates: Optional[List] = None,
) -> None:
    """Plot RPCA results for time series

    Parameters
    ----------
    list_signals : List[List]
        List containing, in the right order, the  observed time series, the cleaned signal and
        the anomalies
    title : Optional[str], optional
        if present, title of the saved figure, by default None
    ylabel : Optional[str], optional
        ylabel, by default None
    dates : Optional[List], optional
        dates of the time series (xlabel), by default None
    """

    suptitles = ["Observations", "Cleaned", "Anomalies"]
    colors = ["black", "darkblue", "crimson"]
    fontsize = 15

    if dates is None:
        dates = list(range(len(list_signals[0])))

    fig, ax = plt.subplots(3, 1, sharex=True, figsize=(15, 6))
    for i, (r, c, t) in enumerate(zip(list_signals, colors, suptitles)):
        ax[i].plot(dates, r, color=c)
        ax[i].set_title(t, fontsize=fontsize)
        if ylabel:
            ax[i].set_ylabel(ylabel, fontsize=fontsize)

    fig.align_ylabels()
    plt.tight_layout()
    if title:
        plt.savefig(f"../figures/{title}.png", transparent=True)
    plt.show()


def plot_images(
    M: np.ndarray,
    A: np.ndarray,
    E: np.ndarray,
    index_array: List[int],
    dims: Tuple[int, int],
    filename: Optional[str] = None,
) -> None:
    """Plot multiple images in 3 columns for original, background and "foreground"

    Parameters
    ----------
    M : np.ndarray
        orginal array
    A : np.ndarray
        background array
    E : np.ndarray
        foreground/moving object array
    index_array : List[int]
        indices of the plotted frames
    dims : Tuple[int, int]
        dimensions of the reduction
    filename : Optional[str], optional
        filename for saving figure, by default None
    """

    f = plt.figure(figsize=(15, 10))
    r = len(index_array)

    for k, i in enumerate(index_array):
        for j, mat in enumerate([M, A, E]):
            sp = f.add_subplot(r, 3, 3 * k + j + 1)
            sp.set_xticks([])
            sp.set_yticks([])
            pixels = mat[:, i]
            if isinstance(pixels, scipy.sparse.csr_matrix):
                pixels = pixels.todense()
            sp.imshow(np.reshape(pixels, dims), cmap="gray")

            if j == 0:
                sp.set_ylabel(f"Frame {i}", fontsize=25)

            if k == 0:
                if j == 0:
                    sp.set_title("Original", fontsize=25)
                elif j == 1:
                    sp.set_title("Background", fontsize=25)
                else:
                    sp.set_title("Moving objects", fontsize=25)

    if filename:
        plt.savefig(f"../figures/{filename}.png", transparent=True)

    plt.tight_layout()
    plt.show()


def make_ellipses(
    x, y, ax, n_std: float = 2, color: Union[str, Any, Tuple[float, float, float]] = "None"
):
    """
    Create a plot of the covariance confidence ellipse of *x* and *y*.

    Parameters
    ----------
    x, y : array-like, shape (n, )
        Input data.

    ax : matplotlib.axes.Axes
        The axes object to draw the ellipse into.

    n_std : float
        The number of standard deviations to determine the ellipse's radiuses.

    color : Optional[str]
        facecolor

    Returns
    -------
    matplotlib.patches.Ellipse
    """
    if x.size != y.size:
        raise ValueError("x and y must be the same size")

    cov = np.cov(x, y)
    pearson = cov[0, 1] / np.sqrt(cov[0, 0] * cov[1, 1])
    ell_radius_x = np.sqrt(1 + pearson) * 2.5
    ell_radius_y = np.sqrt(1 - pearson) * 2.5
    ell = mpl.patches.Ellipse((0, 0), width=ell_radius_x, height=ell_radius_y, facecolor=color)
    scale_x = np.sqrt(cov[0, 0]) * n_std
    mean_x = np.mean(x)
    scale_y = np.sqrt(cov[1, 1]) * n_std
    mean_y = np.mean(y)
    transf = (
        mpl.transforms.Affine2D().rotate_deg(45).scale(scale_x, scale_y).translate(mean_x, mean_y)
    )
    ell.set_transform(transf + ax.transData)
    ax.add_patch(ell)
    ell.set_clip_box(ax.bbox)
    ell.set_alpha(0.4)
    ax.set_aspect("equal", "datalim")


def compare_covariances(
    df_1: pd.DataFrame,
    df_2: pd.DataFrame,
    col_x: str,
    col_y: str,
    ax: mpl.axes._subplots.AxesSubplot,  # type: ignore # noqa
    label: str = "",
    color: Optional[Union[str, Tuple[float, float, float]]] = None,
):
    """
    Covariance plot: scatter plot with ellipses

    Parameters
    ----------
    df_1 : pd.DataFrame
        dataframe with raw data
    df_2 : pd.DataFrame
        dataframe with imputations
    col_x : str
        variable x, column's name of dataframe df1 to compare with
    col_y : str
        variable y, column's name of dataframe df2 to compare with
    ax : matplotlib.axes._subplots.AxesSubplot
        matplotlib ax handles
    """
    df1 = df_1.dropna()
    df2 = df_2.dropna()
    if color is None:
        color = tab10(0)  # type: ignore # noqa
<<<<<<< HEAD
    ax.scatter(df2[col_x], df2[col_y], marker=".", color=color, s=2, alpha=0.7, label="imputed")
    ax.scatter(df1[col_x], df1[col_y], marker=".", color="black", s=2, alpha=0.7, label="original")
    make_ellipses(df1[col_x], df1[col_y], ax, color="black")
    make_ellipses(df2[col_x], df2[col_y], ax, color=color)
=======
    ax.scatter(df2[col_x], df2[col_y], marker=".", color=color, s=0.2, label=label)
    ax.scatter(df1[col_x], df1[col_y], marker=".", color="black", s=0.2)
    make_ellipses(df1[[col_x, col_y]], ax, "black")
    make_ellipses(df2[[col_x, col_y]], ax, color)  # type: ignore # noqa
>>>>>>> 8a2c62db
    ax.set_xlabel(col_x)
    ax.set_ylabel(col_y)


def multibar(
    df: pd.DataFrame,
    ax: Optional[mpl.axes.Axes] = None,
    orientation: str = "vertical",
    colors: Any = None,
    decimals: float = 0,
):
    """Create a multi-bar graph to represent the values of the different dataframe columns.

    Parameters
    ----------
    df : pd.DataFrame
        contain the dataframe
    ax : Any, optional
        matplotlib ax handles, by default None
    orientation : str, optional
        orientation of plot, by default "vertical"
    colors : str, optional
        color in multibar plot, by default None
    decimals : float, optional
        the decimals numbers, by default 0
    """

    if ax is None:
        ax = plt.gca()
        if colors is None:
            colors = tab10
    x = np.arange(len(df))  # the label locations
    n_columns = len(df.columns)
    width_tot = 0.8
    width_col = width_tot / n_columns  # the width of the bars

    for i_column, column in enumerate(df.columns):
        color_col = colors(i_column % 10)
        dx = width_tot * (-0.5 + float(i_column) / n_columns)
        if orientation == "horizontal":
            rect = ax.barh(
                x + dx,
                df[column],
                width_col,
                label=column,
                align="edge",
                color=color_col,
            )
            plt.yticks(x, df.index)
        else:
            rect = ax.bar(
                x + dx,
                df[column],
                width_col,
                label=column,
                align="edge",
                color=color_col,
            )
            plt.xticks(x, df.index)
        ax.bar_label(rect, padding=3, fmt=f"%.{decimals}f")

    plt.legend(loc=(1, 0))


def plot_imputations(df: pd.DataFrame, dict_df_imputed: Dict[str, pd.DataFrame]):
    """Plot original and imputed dataframes for each imputers

    Parameters
    ----------
    df : pd.DataFrame
        original dataframe
    dict_df_imputed : Dict[str, pd.DataFrame]
        dictionnary of imputed dataframe for each imputers
    """
    n_columns = len(df.columns)
    n_imputers = len(dict_df_imputed)

    fig = plt.figure(figsize=(8 * n_columns, 6 * n_imputers))
    i_plot = 1
    for name_imputer, df_imputed in dict_df_imputed.items():
        for col in df:
            ax = fig.add_subplot(n_imputers, n_columns, i_plot)
            values_orig = df[col]

            plt.plot(values_orig, ".", color="black", label="original")
            values_imp = df_imputed[col].copy()
            values_imp[values_orig.notna()] = np.nan
            plt.plot(values_imp, ".", color=tab10(0), label=name_imputer, alpha=1)
            plt.ylabel(col, fontsize=16)
            if i_plot % n_columns == 0:
                plt.legend(loc=[1, 0], fontsize=18)
            loc = plticker.MultipleLocator(base=2 * 365)
            ax.xaxis.set_major_locator(loc)
            ax.tick_params(axis="both", which="major", labelsize=17)
            i_plot += 1
    plt.show()<|MERGE_RESOLUTION|>--- conflicted
+++ resolved
@@ -229,17 +229,10 @@
     df2 = df_2.dropna()
     if color is None:
         color = tab10(0)  # type: ignore # noqa
-<<<<<<< HEAD
-    ax.scatter(df2[col_x], df2[col_y], marker=".", color=color, s=2, alpha=0.7, label="imputed")
-    ax.scatter(df1[col_x], df1[col_y], marker=".", color="black", s=2, alpha=0.7, label="original")
-    make_ellipses(df1[col_x], df1[col_y], ax, color="black")
-    make_ellipses(df2[col_x], df2[col_y], ax, color=color)
-=======
     ax.scatter(df2[col_x], df2[col_y], marker=".", color=color, s=0.2, label=label)
     ax.scatter(df1[col_x], df1[col_y], marker=".", color="black", s=0.2)
     make_ellipses(df1[[col_x, col_y]], ax, "black")
     make_ellipses(df2[[col_x, col_y]], ax, color)  # type: ignore # noqa
->>>>>>> 8a2c62db
     ax.set_xlabel(col_x)
     ax.set_ylabel(col_y)
 
