--- conflicted
+++ resolved
@@ -11,26 +11,14 @@
 import numpy as np
 import pandas as pd
 import pytest
-<<<<<<< HEAD
+from pytest_mock import MockerFixture
 
 from qolmat.benchmark.comparator import Comparator
-from qolmat.benchmark.missing_patterns import UniformHoleGenerator
+from qolmat.benchmark.missing_patterns import (
+    UniformHoleGenerator,
+    _HoleGenerator,
+)
 from qolmat.imputations.imputers import ImputerShuffle
-
-
-@pytest.fixture
-def comparator_fix():
-    generator_holes_mock = MagicMock()
-    generator_holes_mock.split.return_value = [
-        pd.DataFrame({"A": [False, False, True], "B": [True, False, False]})
-    ]
-    generator_holes_mock.random_state = 0
-    comparator = Comparator(
-=======
-from pytest_mock import MockerFixture
-
-from qolmat.benchmark.comparator import Comparator
-from qolmat.benchmark.missing_patterns import _HoleGenerator
 
 
 @pytest.fixture
@@ -51,33 +39,10 @@
 @pytest.fixture
 def comparator(generator_holes_mock: _HoleGenerator) -> Comparator:
     return Comparator(
->>>>>>> e84b4e88
         dict_models={},
         selected_columns=["A", "B"],
         generator_holes=generator_holes_mock,
         metrics=["mae", "mse"],
-<<<<<<< HEAD
-    )
-    return comparator
-
-
-imputer_mock = MagicMock()
-expected_get_errors = pd.Series(
-    [1.0, 1.0, 1.0, 1.0],
-    index=pd.MultiIndex.from_tuples(
-        [("mae", "A"), ("mae", "B"), ("mse", "A"), ("mse", "B")]
-    ),
-)
-
-
-@patch("qolmat.benchmark.metrics.get_metric")
-def test_get_errors(mock_get_metric, comparator_fix):
-    df_origin = pd.DataFrame({"A": [1, np.nan, 3], "B": [np.nan, 5, 6]})
-    df_imputed = pd.DataFrame({"A": [1, 2, 4], "B": [4, 5, 7]})
-    df_mask = pd.DataFrame(
-        {"A": [False, False, True], "B": [False, False, True]}
-=======
->>>>>>> e84b4e88
     )
 
 
@@ -89,55 +54,374 @@
             [("mae", "A"), ("mae", "B"), ("mse", "A"), ("mse", "B")]
         ),
     )
-<<<<<<< HEAD
-    errors = comparator_fix.get_errors(df_origin, df_imputed, df_mask)
+
+
+@pytest.fixture
+def df_origin() -> pd.DataFrame:
+    return pd.DataFrame({"A": [1, np.nan, 3], "B": [np.nan, 5, 6]})
+
+
+@pytest.fixture
+def df_imputed() -> pd.DataFrame:
+    return pd.DataFrame({"A": [1, 2, 4], "B": [4, 5, 7]})
+
+
+@pytest.fixture
+def df_mask() -> pd.DataFrame:
+    return pd.DataFrame({"A": [False, False, True], "B": [False, False, True]})
+
+
+@pytest.fixture
+def imputers_mock(mocker: MockerFixture) -> Dict[str, Any]:
+    imputer_mock = mocker.MagicMock()
+    imputer_mock.fit_transform.return_value = pd.DataFrame(
+        {"A": [1, 2, 3], "B": [4, 5, 6]}
+    )
+    return {"imputer_1": imputer_mock}
+
+
+@pytest.fixture
+def config_opti_mock() -> Dict[str, Dict[str, Any]]:
+    return {"imputer_1": {"param_1": "value"}}
+
+
+@pytest.fixture
+def all_masks() -> List[pd.DataFrame]:
+    return [
+        pd.DataFrame({"A": [False, True, False], "B": [False, False, True]}),
+        pd.DataFrame({"A": [True, False, False], "B": [False, True, False]}),
+    ]
+
+
+def test_get_errors(
+    mocker: MockerFixture,
+    comparator: Comparator,
+    expected_get_errors: pd.Series,
+    df_origin: pd.DataFrame,
+    df_imputed: pd.DataFrame,
+    df_mask: pd.DataFrame,
+) -> None:
+    mock_get_metric = mocker.patch("qolmat.benchmark.metrics.get_metric")
+    mock_get_metric.return_value = (
+        lambda df_origin, df_imputed, df_mask: pd.Series(
+            [1.0, 1.0], index=["A", "B"]
+        )
+    )
+    errors = comparator.get_errors(df_origin, df_imputed, df_mask)
     pd.testing.assert_series_equal(errors, expected_get_errors)
 
 
-@patch("qolmat.benchmark.hyperparameters.optimize", return_value=imputer_mock)
-@patch(
-    "qolmat.benchmark.comparator.Comparator.get_errors",
-    return_value=expected_get_errors,
-)
-def test_evaluate_errors_sample(
-    mock_get_errors, mock_optimize, comparator_fix
+def test_process_split(
+    mocker,
+    comparator,
+    imputers_mock,
+    config_opti_mock,
+    df_origin,
+    df_mask,
 ):
-    errors_mean = comparator_fix.evaluate_errors_sample(
-        imputer_mock, pd.DataFrame({"A": [1, 2, 3], "B": [4, 5, np.nan]})
-    )
-    expected_errors_mean = expected_get_errors
-    pd.testing.assert_series_equal(errors_mean, expected_errors_mean)
-    mock_optimize.assert_called_once()
-    mock_get_errors.assert_called()
-
-
-@patch(
-    "qolmat.benchmark.comparator.Comparator.evaluate_errors_sample",
-    return_value=expected_get_errors,
-)
-def test_compare(mock_evaluate_errors_sample, comparator_fix):
-    df_test = pd.DataFrame({"A": [1, 2, 3], "B": [4, 5, 6]})
-
-    imputer1 = MagicMock(name="Imputer1")
-    imputer2 = MagicMock(name="Imputer2")
-    comparator_fix.dict_imputers = {"imputer1": imputer1, "imputer2": imputer2}
-
-    errors_imputer1 = pd.Series([0.1, 0.2], index=["mae", "mse"])
-    errors_imputer2 = pd.Series([0.3, 0.4], index=["mae", "mse"])
-    mock_evaluate_errors_sample.side_effect = [
-        errors_imputer1,
-        errors_imputer2,
-    ]
-
-    df_errors = comparator_fix.compare(df_test)
-    assert mock_evaluate_errors_sample.call_count == 2
-
-    mock_evaluate_errors_sample.assert_any_call(imputer1, df_test, {}, "mse")
-    mock_evaluate_errors_sample.assert_any_call(imputer2, df_test, {}, "mse")
-    expected_df_errors = pd.DataFrame(
-        {"imputer1": [0.1, 0.2], "imputer2": [0.3, 0.4]}, index=["mae", "mse"]
-    )
-    pd.testing.assert_frame_equal(df_errors, expected_df_errors)
+    comparator.dict_imputers = imputers_mock
+    comparator.dict_config_opti = config_opti_mock
+    comparator.metric_optim = "mae"
+    comparator.max_evals = 100
+    comparator.verbose = False
+
+    mock_optimize = mocker.patch(
+        "qolmat.benchmark.comparator.hyperparameters.optimize"
+    )
+    mock_optimize.return_value = imputers_mock["imputer_1"]
+    split_data = (0, df_mask, df_origin)
+    df_with_holes = df_origin.copy()
+    df_with_holes[df_mask] = np.nan
+
+    result = comparator.process_split(split_data)
+
+    assert isinstance(result, pd.DataFrame)
+    assert "imputer_1" in result.columns
+    assert {"mae", "mse"} == set(result.index.get_level_values(0))
+    assert {"A", "B"} == set(result.index.get_level_values(1))
+
+    mock_optimize.assert_called_once_with(
+        imputers_mock["imputer_1"],
+        df_origin,
+        comparator.generator_holes,
+        comparator.metric_optim,
+        config_opti_mock["imputer_1"],
+        max_evals=comparator.max_evals,
+        verbose=comparator.verbose,
+    )
+    args, _ = imputers_mock["imputer_1"].fit_transform.call_args
+    pd.testing.assert_frame_equal(args[0], df_with_holes)
+
+
+def test_process_imputer(
+    mocker: MockerFixture,
+    comparator: Comparator,
+    imputers_mock: Dict[str, Any],
+    config_opti_mock: Dict[str, Dict[str, Any]],
+    all_masks: List[pd.DataFrame],
+    df_origin: pd.DataFrame,
+) -> None:
+    comparator.dict_imputers = imputers_mock
+    comparator.dict_config_opti = config_opti_mock
+    comparator.metric_optim = "mae"
+    comparator.max_evals = 100
+    comparator.verbose = False
+    mock_optimize = mocker.patch(
+        "qolmat.benchmark.comparator.hyperparameters.optimize"
+    )
+    mock_optimize.return_value = imputers_mock["imputer_1"]
+    mock_get_errors = mocker.patch.object(comparator, "get_errors")
+    mock_get_errors.side_effect = [
+        pd.Series(
+            [1.0, 2.0],
+            index=pd.MultiIndex.from_tuples([("mae", "A"), ("mae", "B")]),
+        ),
+        pd.Series(
+            [1.5, 2.5],
+            index=pd.MultiIndex.from_tuples([("mae", "A"), ("mae", "B")]),
+        ),
+    ]
+    expected_result = pd.Series(
+        [1.25, 2.25],
+        index=pd.MultiIndex.from_tuples([("mae", "A"), ("mae", "B")]),
+    )
+    imputer_data = (
+        "imputer_1",
+        imputers_mock["imputer_1"],
+        all_masks,
+        df_origin,
+    )
+    imputer_name, result = comparator.process_imputer(imputer_data)
+    assert imputer_name == "imputer_1"
+    pd.testing.assert_series_equal(result, expected_result)
+    mock_optimize.assert_called_once_with(
+        imputers_mock["imputer_1"],
+        df_origin,
+        comparator.generator_holes,
+        comparator.metric_optim,
+        config_opti_mock["imputer_1"],
+        max_evals=comparator.max_evals,
+        verbose=comparator.verbose,
+    )
+    assert imputers_mock["imputer_1"].fit_transform.call_count == len(
+        all_masks
+    )
+    assert mock_get_errors.call_count == len(all_masks)
+
+
+def test_compare_parallel_splits(
+    mocker: MockerFixture,
+    comparator: Comparator,
+    df_origin: pd.DataFrame,
+    caplog: pytest.LogCaptureFixture,
+) -> None:
+    mock_split = mocker.patch.object(comparator.generator_holes, "split")
+    mock_split.return_value = [
+        pd.DataFrame({"A": [False, True, False], "B": [True, False, True]}),
+        pd.DataFrame({"A": [True, False, True], "B": [False, True, False]}),
+    ]
+    mock_process_split = mocker.patch.object(comparator, "process_split")
+    mock_process_split.side_effect = [
+        pd.Series(
+            [1.0, 2.0],
+            index=pd.MultiIndex.from_tuples([("mae", "A"), ("mae", "B")]),
+        ),
+        pd.Series(
+            [1.5, 2.5],
+            index=pd.MultiIndex.from_tuples([("mae", "A"), ("mae", "B")]),
+        ),
+    ]
+    mock_get_optimal_n_jobs = mocker.patch.object(
+        comparator, "get_optimal_n_jobs"
+    )
+    mock_get_optimal_n_jobs.return_value = 1
+
+    expected_result = pd.Series(
+        [1.25, 2.25],
+        index=pd.MultiIndex.from_tuples([("mae", "A"), ("mae", "B")]),
+    )
+    with caplog.at_level(logging.INFO):
+        result = comparator.compare(df_origin, parallel_over="splits")
+    pd.testing.assert_series_equal(result, expected_result)
+    assert mock_process_split.call_count == 2
+    assert mock_get_optimal_n_jobs.call_count == 1
+    assert "Starting comparison for" in caplog.text
+    assert "Comparison successfully terminated." in caplog.text
+
+
+def test_compare_sequential_splits(
+    mocker: MockerFixture,
+    comparator: Comparator,
+    df_origin: pd.DataFrame,
+    caplog: pytest.LogCaptureFixture,
+) -> None:
+    mock_split = mocker.patch.object(comparator.generator_holes, "split")
+    mock_split.return_value = [
+        pd.DataFrame({"A": [False, True, False], "B": [True, False, True]}),
+        pd.DataFrame({"A": [True, False, True], "B": [False, True, False]}),
+    ]
+    mock_process_split = mocker.patch.object(comparator, "process_split")
+    mock_process_split.side_effect = [
+        pd.Series(
+            [1.0, 2.0],
+            index=pd.MultiIndex.from_tuples([("mae", "A"), ("mae", "B")]),
+        ),
+        pd.Series(
+            [1.5, 2.5],
+            index=pd.MultiIndex.from_tuples([("mae", "A"), ("mae", "B")]),
+        ),
+    ]
+    expected_result = pd.Series(
+        [1.25, 2.25],
+        index=pd.MultiIndex.from_tuples([("mae", "A"), ("mae", "B")]),
+    )
+    with caplog.at_level(logging.INFO):
+        result = comparator.compare(
+            df_origin, use_parallel=False, parallel_over="splits"
+        )
+    pd.testing.assert_series_equal(result, expected_result)
+    assert mock_process_split.call_count == 2
+    assert "Starting comparison for" in caplog.text
+    assert "Comparison successfully terminated." in caplog.text
+
+
+def test_compare_parallel_imputers(
+    mocker: MockerFixture,
+    comparator: Comparator,
+    df_origin: pd.DataFrame,
+    caplog: pytest.LogCaptureFixture,
+):
+    mock_split = mocker.patch.object(comparator.generator_holes, "split")
+    mock_split.return_value = [
+        pd.DataFrame({"A": [False, True, False], "B": [True, False, True]}),
+        pd.DataFrame({"A": [True, False, True], "B": [False, True, False]}),
+    ]
+    comparator.dict_imputers = {
+        "imputer_1": mocker.Mock(),
+        "imputer_2": mocker.Mock(),
+    }
+    mock_process_imputer = mocker.patch.object(comparator, "process_imputer")
+    mock_process_imputer.side_effect = [
+        (
+            "imputer_1",
+            pd.DataFrame(
+                {"A": [1.0, 2.0], "B": [3.0, 4.0]},
+                index=pd.MultiIndex.from_tuples([("mae", "A"), ("mae", "B")]),
+            ),
+        ),
+        (
+            "imputer_2",
+            pd.DataFrame(
+                {"A": [1.5, 2.5], "B": [3.5, 4.5]},
+                index=pd.MultiIndex.from_tuples([("mae", "A"), ("mae", "B")]),
+            ),
+        ),
+    ]
+    mock_get_optimal_n_jobs = mocker.patch.object(
+        comparator, "get_optimal_n_jobs"
+    )
+    mock_get_optimal_n_jobs.return_value = 1
+
+    expected_result = pd.concat(
+        {
+            "imputer_1": pd.DataFrame(
+                {"A": [1.0, 2.0], "B": [3.0, 4.0]},
+                index=pd.MultiIndex.from_tuples([("mae", "A"), ("mae", "B")]),
+            ),
+            "imputer_2": pd.DataFrame(
+                {"A": [1.5, 2.5], "B": [3.5, 4.5]},
+                index=pd.MultiIndex.from_tuples([("mae", "A"), ("mae", "B")]),
+            ),
+        },
+        axis=1,
+    )
+    with caplog.at_level(logging.INFO):
+        result = comparator.compare(
+            df_origin, use_parallel=True, parallel_over="imputers"
+        )
+    pd.testing.assert_frame_equal(result, expected_result)
+    assert mock_process_imputer.call_count == 2
+    assert mock_get_optimal_n_jobs.call_count == 1
+    assert "Starting comparison for" in caplog.text
+    assert "Comparison successfully terminated." in caplog.text
+
+
+def test_compare_sequential_imputers(
+    mocker: MockerFixture,
+    comparator: Comparator,
+    df_origin: pd.DataFrame,
+    caplog: pytest.LogCaptureFixture,
+) -> None:
+    mock_split = mocker.patch.object(comparator.generator_holes, "split")
+    mock_split.return_value = [
+        pd.DataFrame({"A": [False, True, False], "B": [True, False, True]}),
+        pd.DataFrame({"A": [True, False, True], "B": [False, True, False]}),
+    ]
+    comparator.dict_imputers = {
+        "imputer_1": mocker.Mock(),
+        "imputer_2": mocker.Mock(),
+    }
+    mock_process_imputer = mocker.patch.object(comparator, "process_imputer")
+    mock_process_imputer.side_effect = [
+        (
+            "imputer_1",
+            pd.DataFrame(
+                {"A": [1.0, 2.0], "B": [3.0, 4.0]},
+                index=pd.MultiIndex.from_tuples([("mae", "A"), ("mae", "B")]),
+            ),
+        ),
+        (
+            "imputer_2",
+            pd.DataFrame(
+                {"A": [1.5, 2.5], "B": [3.5, 4.5]},
+                index=pd.MultiIndex.from_tuples([("mae", "A"), ("mae", "B")]),
+            ),
+        ),
+    ]
+    expected_result = pd.concat(
+        {
+            "imputer_1": pd.DataFrame(
+                {"A": [1.0, 2.0], "B": [3.0, 4.0]},
+                index=pd.MultiIndex.from_tuples([("mae", "A"), ("mae", "B")]),
+            ),
+            "imputer_2": pd.DataFrame(
+                {"A": [1.5, 2.5], "B": [3.5, 4.5]},
+                index=pd.MultiIndex.from_tuples([("mae", "A"), ("mae", "B")]),
+            ),
+        },
+        axis=1,
+    )
+    with caplog.at_level(logging.INFO):
+        result = comparator.compare(
+            df_origin, use_parallel=False, parallel_over="imputers"
+        )
+    pd.testing.assert_frame_equal(result, expected_result)
+    assert mock_process_imputer.call_count == 2
+    assert "Starting comparison for" in caplog.text
+    assert "Comparison successfully terminated." in caplog.text
+
+
+def test_get_optimal_n_jobs_with_specified_n_jobs() -> None:
+    split_data = [1, 2, 3, 4]
+    n_jobs = 2
+    result = Comparator.get_optimal_n_jobs(split_data, n_jobs=n_jobs)
+    assert result == n_jobs
+
+
+def test_get_optimal_n_jobs_with_default_n_jobs(mocker: MockerFixture) -> None:
+    split_data = [1, 2, 3, 4]
+    mocker.patch("multiprocessing.cpu_count", return_value=8)
+    result = Comparator.get_optimal_n_jobs(split_data, n_jobs=-1)
+    assert result == len(split_data)
+
+
+def test_get_optimal_n_jobs_with_large_cpu_count(
+    mocker: MockerFixture,
+) -> None:
+    split_data = [1, 2]
+    mocker.patch("multiprocessing.cpu_count", return_value=16)
+    result = Comparator.get_optimal_n_jobs(split_data, n_jobs=-1)
+    assert result == len(split_data)
 
 
 def test_compare_reproducibility():
@@ -162,455 +446,4 @@
     df_errors = comparator.compare(df_data)
     pd.testing.assert_series_equal(
         df_errors["shuffle1"], df_errors["shuffle2"], check_names=False
-    )
-=======
-
-
-@pytest.fixture
-def df_origin() -> pd.DataFrame:
-    return pd.DataFrame({"A": [1, np.nan, 3], "B": [np.nan, 5, 6]})
-
-
-@pytest.fixture
-def df_imputed() -> pd.DataFrame:
-    return pd.DataFrame({"A": [1, 2, 4], "B": [4, 5, 7]})
-
-
-@pytest.fixture
-def df_mask() -> pd.DataFrame:
-    return pd.DataFrame({"A": [False, False, True], "B": [False, False, True]})
-
-
-@pytest.fixture
-def imputers_mock(mocker: MockerFixture) -> Dict[str, Any]:
-    imputer_mock = mocker.MagicMock()
-    imputer_mock.fit_transform.return_value = pd.DataFrame(
-        {"A": [1, 2, 3], "B": [4, 5, 6]}
-    )
-    return {"imputer_1": imputer_mock}
-
-
-@pytest.fixture
-def config_opti_mock() -> Dict[str, Dict[str, Any]]:
-    return {"imputer_1": {"param_1": "value"}}
-
-
-@pytest.fixture
-def all_masks() -> List[pd.DataFrame]:
-    return [
-        pd.DataFrame({"A": [False, True, False], "B": [False, False, True]}),
-        pd.DataFrame({"A": [True, False, False], "B": [False, True, False]}),
-    ]
-
-
-class TestComparator:
-    """Group tests for Comparator class."""
-
-    def test_get_errors(
-        self,
-        mocker: MockerFixture,
-        comparator: Comparator,
-        expected_get_errors: pd.Series,
-        df_origin: pd.DataFrame,
-        df_imputed: pd.DataFrame,
-        df_mask: pd.DataFrame,
-    ) -> None:
-        """Test the get_errors method."""
-        mock_get_metric = mocker.patch("qolmat.benchmark.metrics.get_metric")
-        mock_get_metric.return_value = (
-            lambda df_origin, df_imputed, df_mask: pd.Series(
-                [1.0, 1.0], index=["A", "B"]
-            )
-        )
-
-        errors = comparator.get_errors(df_origin, df_imputed, df_mask)
-
-        pd.testing.assert_series_equal(errors, expected_get_errors)
-
-    def test_process_split(
-        self,
-        mocker,
-        comparator,
-        imputers_mock,
-        config_opti_mock,
-        df_origin,
-        df_mask,
-    ):
-        """Test the process_split method."""
-        comparator.dict_imputers = imputers_mock
-        comparator.dict_config_opti = config_opti_mock
-        comparator.metric_optim = "mae"
-        comparator.max_evals = 100
-        comparator.verbose = False
-
-        mock_optimize = mocker.patch(
-            "qolmat.benchmark.comparator.hyperparameters.optimize"
-        )
-        mock_optimize.return_value = imputers_mock["imputer_1"]
-        split_data = (0, df_mask, df_origin)
-        df_with_holes = df_origin.copy()
-        df_with_holes[df_mask] = np.nan
-
-        result = comparator.process_split(split_data)
-
-        assert isinstance(result, pd.DataFrame)
-        assert "imputer_1" in result.columns
-        assert {"mae", "mse"} == set(
-            result.index.get_level_values(0)
-        ), "Index level 0 should be 'mae' and 'mse'"
-        assert {"A", "B"} == set(
-            result.index.get_level_values(1)
-        ), "Index level 1 should be 'A' and 'B'"
-
-        mock_optimize.assert_called_once_with(
-            imputers_mock["imputer_1"],
-            df_origin,
-            comparator.generator_holes,
-            comparator.metric_optim,
-            config_opti_mock["imputer_1"],
-            max_evals=comparator.max_evals,
-            verbose=comparator.verbose,
-        )
-        args, _ = imputers_mock["imputer_1"].fit_transform.call_args
-        pd.testing.assert_frame_equal(args[0], df_with_holes)
-
-    def test_process_imputer(
-        self,
-        mocker: MockerFixture,
-        comparator: Comparator,
-        imputers_mock: Dict[str, Any],
-        config_opti_mock: Dict[str, Dict[str, Any]],
-        all_masks: List[pd.DataFrame],
-        df_origin: pd.DataFrame,
-    ) -> None:
-        """Test the process_imputer method."""
-        comparator.dict_imputers = imputers_mock
-        comparator.dict_config_opti = config_opti_mock
-        comparator.metric_optim = "mae"
-        comparator.max_evals = 100
-        comparator.verbose = False
-        mock_optimize = mocker.patch(
-            "qolmat.benchmark.comparator.hyperparameters.optimize"
-        )
-        mock_optimize.return_value = imputers_mock["imputer_1"]
-        mock_get_errors = mocker.patch.object(comparator, "get_errors")
-        mock_get_errors.side_effect = [
-            pd.Series(
-                [1.0, 2.0],
-                index=pd.MultiIndex.from_tuples([("mae", "A"), ("mae", "B")]),
-            ),
-            pd.Series(
-                [1.5, 2.5],
-                index=pd.MultiIndex.from_tuples([("mae", "A"), ("mae", "B")]),
-            ),
-        ]
-        expected_result = pd.Series(
-            [1.25, 2.25],
-            index=pd.MultiIndex.from_tuples([("mae", "A"), ("mae", "B")]),
-        )
-
-        imputer_data = (
-            "imputer_1",
-            imputers_mock["imputer_1"],
-            all_masks,
-            df_origin,
-        )
-        imputer_name, result = comparator.process_imputer(imputer_data)
-
-        assert imputer_name == "imputer_1"
-        pd.testing.assert_series_equal(result, expected_result)
-        mock_optimize.assert_called_once_with(
-            imputers_mock["imputer_1"],
-            df_origin,
-            comparator.generator_holes,
-            comparator.metric_optim,
-            config_opti_mock["imputer_1"],
-            max_evals=comparator.max_evals,
-            verbose=comparator.verbose,
-        )
-        assert imputers_mock["imputer_1"].fit_transform.call_count == len(
-            all_masks
-        )
-        assert mock_get_errors.call_count == len(all_masks)
-
-    def test_compare_parallel_splits(
-        self,
-        mocker: MockerFixture,
-        comparator: Comparator,
-        df_origin: pd.DataFrame,
-        caplog: pytest.LogCaptureFixture,
-    ) -> None:
-        """Test the compare method with parallel splits."""
-        mock_split = mocker.patch.object(comparator.generator_holes, "split")
-        mock_split.return_value = [
-            pd.DataFrame(
-                {"A": [False, True, False], "B": [True, False, True]}
-            ),
-            pd.DataFrame(
-                {"A": [True, False, True], "B": [False, True, False]}
-            ),
-        ]
-        mock_process_split = mocker.patch.object(comparator, "process_split")
-        mock_process_split.side_effect = [
-            pd.Series(
-                [1.0, 2.0],
-                index=pd.MultiIndex.from_tuples([("mae", "A"), ("mae", "B")]),
-            ),
-            pd.Series(
-                [1.5, 2.5],
-                index=pd.MultiIndex.from_tuples([("mae", "A"), ("mae", "B")]),
-            ),
-        ]
-        mock_get_optimal_n_jobs = mocker.patch.object(
-            comparator, "get_optimal_n_jobs"
-        )
-        mock_get_optimal_n_jobs.return_value = 1
-
-        expected_result = pd.Series(
-            [1.25, 2.25],
-            index=pd.MultiIndex.from_tuples([("mae", "A"), ("mae", "B")]),
-        )
-
-        with caplog.at_level(logging.INFO):
-            result = comparator.compare(df_origin, parallel_over="splits")
-
-        pd.testing.assert_series_equal(result, expected_result)
-        assert mock_process_split.call_count == 2
-        assert mock_get_optimal_n_jobs.call_count == 1
-        assert "Starting comparison for" in caplog.text
-        assert "Comparison successfully terminated." in caplog.text
-
-    def test_compare_sequential_splits(
-        self,
-        mocker: MockerFixture,
-        comparator: Comparator,
-        df_origin: pd.DataFrame,
-        caplog: pytest.LogCaptureFixture,
-    ) -> None:
-        """Test the compare method with sequential splits."""
-        mock_split = mocker.patch.object(comparator.generator_holes, "split")
-        mock_split.return_value = [
-            pd.DataFrame(
-                {"A": [False, True, False], "B": [True, False, True]}
-            ),
-            pd.DataFrame(
-                {"A": [True, False, True], "B": [False, True, False]}
-            ),
-        ]
-        mock_process_split = mocker.patch.object(comparator, "process_split")
-        mock_process_split.side_effect = [
-            pd.Series(
-                [1.0, 2.0],
-                index=pd.MultiIndex.from_tuples([("mae", "A"), ("mae", "B")]),
-            ),
-            pd.Series(
-                [1.5, 2.5],
-                index=pd.MultiIndex.from_tuples([("mae", "A"), ("mae", "B")]),
-            ),
-        ]
-
-        expected_result = pd.Series(
-            [1.25, 2.25],
-            index=pd.MultiIndex.from_tuples([("mae", "A"), ("mae", "B")]),
-        )
-
-        with caplog.at_level(logging.INFO):
-            result = comparator.compare(
-                df_origin, use_parallel=False, parallel_over="splits"
-            )
-
-        pd.testing.assert_series_equal(result, expected_result)
-        assert mock_process_split.call_count == 2
-        assert "Starting comparison for" in caplog.text
-        assert "Comparison successfully terminated." in caplog.text
-
-    def test_compare_parallel_imputers(
-        self,
-        mocker: MockerFixture,
-        comparator: Comparator,
-        df_origin: pd.DataFrame,
-        caplog: pytest.LogCaptureFixture,
-    ):
-        """Test the compare method with parallel imputers."""
-        mock_split = mocker.patch.object(comparator.generator_holes, "split")
-        mock_split.return_value = [
-            pd.DataFrame(
-                {"A": [False, True, False], "B": [True, False, True]}
-            ),
-            pd.DataFrame(
-                {"A": [True, False, True], "B": [False, True, False]}
-            ),
-        ]
-        comparator.dict_imputers = {
-            "imputer_1": mocker.Mock(),
-            "imputer_2": mocker.Mock(),
-        }
-        mock_process_imputer = mocker.patch.object(
-            comparator, "process_imputer"
-        )
-        mock_process_imputer.side_effect = [
-            (
-                "imputer_1",
-                pd.DataFrame(
-                    {"A": [1.0, 2.0], "B": [3.0, 4.0]},
-                    index=pd.MultiIndex.from_tuples(
-                        [("mae", "A"), ("mae", "B")]
-                    ),
-                ),
-            ),
-            (
-                "imputer_2",
-                pd.DataFrame(
-                    {"A": [1.5, 2.5], "B": [3.5, 4.5]},
-                    index=pd.MultiIndex.from_tuples(
-                        [("mae", "A"), ("mae", "B")]
-                    ),
-                ),
-            ),
-        ]
-        mock_get_optimal_n_jobs = mocker.patch.object(
-            comparator, "get_optimal_n_jobs"
-        )
-        mock_get_optimal_n_jobs.return_value = 1
-
-        expected_result = pd.concat(
-            {
-                "imputer_1": pd.DataFrame(
-                    {"A": [1.0, 2.0], "B": [3.0, 4.0]},
-                    index=pd.MultiIndex.from_tuples(
-                        [("mae", "A"), ("mae", "B")]
-                    ),
-                ),
-                "imputer_2": pd.DataFrame(
-                    {"A": [1.5, 2.5], "B": [3.5, 4.5]},
-                    index=pd.MultiIndex.from_tuples(
-                        [("mae", "A"), ("mae", "B")]
-                    ),
-                ),
-            },
-            axis=1,
-        )
-
-        with caplog.at_level(logging.INFO):
-            result = comparator.compare(
-                df_origin, use_parallel=True, parallel_over="imputers"
-            )
-
-        pd.testing.assert_frame_equal(result, expected_result)
-        assert mock_process_imputer.call_count == 2
-        assert mock_get_optimal_n_jobs.call_count == 1
-        assert "Starting comparison for" in caplog.text
-        assert "Comparison successfully terminated." in caplog.text
-
-    def test_compare_sequential_imputers(
-        self,
-        mocker: MockerFixture,
-        comparator: Comparator,
-        df_origin: pd.DataFrame,
-        caplog: pytest.LogCaptureFixture,
-    ) -> None:
-        """Test the compare method with sequential imputers."""
-        mock_split = mocker.patch.object(comparator.generator_holes, "split")
-        mock_split.return_value = [
-            pd.DataFrame(
-                {"A": [False, True, False], "B": [True, False, True]}
-            ),
-            pd.DataFrame(
-                {"A": [True, False, True], "B": [False, True, False]}
-            ),
-        ]
-        comparator.dict_imputers = {
-            "imputer_1": mocker.Mock(),
-            "imputer_2": mocker.Mock(),
-        }
-        mock_process_imputer = mocker.patch.object(
-            comparator, "process_imputer"
-        )
-        mock_process_imputer.side_effect = [
-            (
-                "imputer_1",
-                pd.DataFrame(
-                    {"A": [1.0, 2.0], "B": [3.0, 4.0]},
-                    index=pd.MultiIndex.from_tuples(
-                        [("mae", "A"), ("mae", "B")]
-                    ),
-                ),
-            ),
-            (
-                "imputer_2",
-                pd.DataFrame(
-                    {"A": [1.5, 2.5], "B": [3.5, 4.5]},
-                    index=pd.MultiIndex.from_tuples(
-                        [("mae", "A"), ("mae", "B")]
-                    ),
-                ),
-            ),
-        ]
-
-        expected_result = pd.concat(
-            {
-                "imputer_1": pd.DataFrame(
-                    {"A": [1.0, 2.0], "B": [3.0, 4.0]},
-                    index=pd.MultiIndex.from_tuples(
-                        [("mae", "A"), ("mae", "B")]
-                    ),
-                ),
-                "imputer_2": pd.DataFrame(
-                    {"A": [1.5, 2.5], "B": [3.5, 4.5]},
-                    index=pd.MultiIndex.from_tuples(
-                        [("mae", "A"), ("mae", "B")]
-                    ),
-                ),
-            },
-            axis=1,
-        )
-
-        with caplog.at_level(logging.INFO):
-            result = comparator.compare(
-                df_origin, use_parallel=False, parallel_over="imputers"
-            )
-
-        pd.testing.assert_frame_equal(result, expected_result)
-        assert mock_process_imputer.call_count == 2
-        assert "Starting comparison for" in caplog.text
-        assert "Comparison successfully terminated." in caplog.text
-
-    def test_get_optimal_n_jobs_with_specified_n_jobs(self) -> None:
-        """Test when n_jobs is specified."""
-        split_data = [1, 2, 3, 4]
-        n_jobs = 2
-
-        result = Comparator.get_optimal_n_jobs(split_data, n_jobs=n_jobs)
-
-        assert (
-            result == n_jobs
-        ), f"Expected n_jobs to be {n_jobs}, but got {result}"
-
-    def test_get_optimal_n_jobs_with_default_n_jobs(
-        self,
-        mocker: MockerFixture,
-    ) -> None:
-        """Test when n_jobs is not specified."""
-        split_data = [1, 2, 3, 4]
-
-        mocker.patch("multiprocessing.cpu_count", return_value=8)
-
-        result = Comparator.get_optimal_n_jobs(split_data, n_jobs=-1)
-        assert result == len(
-            split_data
-        ), f"Expected {len(split_data)}, but got {result}"
-
-    def test_get_optimal_n_jobs_with_large_cpu_count(
-        self,
-        mocker: MockerFixture,
-    ) -> None:
-        """Test when number of CPUs is greater than the len of split_data."""
-        split_data = [1, 2]  # Seulement 2 tâches
-
-        mocker.patch("multiprocessing.cpu_count", return_value=16)
-
-        result = Comparator.get_optimal_n_jobs(split_data, n_jobs=-1)
-        assert result == len(
-            split_data
-        ), f"Expected {len(split_data)}, but got {result}"
->>>>>>> e84b4e88
+    )