import numpy as np
import pytest
from numpy.typing import NDArray

from qolmat.imputations.rpca.rpca_noisy import RPCANoisy, _check_cost_function_minimized
from qolmat.utils import utils
from qolmat.utils.data import generate_artificial_ts
from qolmat.utils.exceptions import CostFunctionRPCANotMinimized

<<<<<<< HEAD
X_complete = np.array([[1, 2], [3, 1]], dtype=float)
X_incomplete = np.array([[1, 2], [3, np.nan]], dtype=float)
X_interpolated = np.array([[1, 2], [3, 3]], dtype=float)
omega = np.array([[True, True], [True, False]])
max_iter = 100
# synthetic temporal data
n_samples = 1000
periods = [100, 20]
amp_anomalies = 0.5
ratio_anomalies = 0.05
amp_noise = 0.1
X_true, A_true, E_true = generate_artificial_ts(
    n_samples, periods, amp_anomalies, ratio_anomalies, amp_noise
)
signal = X_true + A_true + E_true
mask = np.random.choice(len(signal), round(len(signal) / 20))
signal[mask] = np.nan


@pytest.mark.parametrize(
    "obs, lr, ano, lam, tau, norm",
    [
        (
            np.array([[1, 1], [1, 1]], dtype=float),
            np.array([[2, 2], [2, 2]], dtype=float),
            np.array([[2, 2], [2, 2]], dtype=float),
            2,
            2,
            "L2",
        )
    ],
)
def test_check_cost_function_minimized_raise_expection(
    obs: NDArray, lr: NDArray, ano: NDArray, lam: float, tau: float, norm: str
):
    function_str = "||D-M-A||_2 + tau ||D||_* + lam ||A||_2"
    with pytest.raises(
        CostFunctionRPCANotMinimized,
        match="PCA algorithm may provide bad results. "
        f"{function_str} is larger at the end "
        "of the algorithm than at the start.",
    ):
        _check_cost_function_minimized(obs, lr, ano, lam, tau, norm)
=======
X_complete = np.array([[1, 2], [4, 4], [4, 3]])
X_incomplete = np.array([[1, np.nan], [4, 2], [np.nan, 4]])
Omega_1 = ~np.isnan(X_incomplete)
period = 100
max_iterations = 5
tau = 0.5
lam = 1
rank = 1


# @pytest.mark.parametrize("X", [X_complete])
# @pytest.mark.parametrize("Omega", [Omega_1])
# def test_rpca_noisy_decompose_rpca_L1(X: NDArray, Omega: NDArray):
#     rpca_noisy = RPCANoisy(period=period, max_iterations=max_iterations, tau=tau, lam=lam)
#     M_result, A_result, U_result, V_result = rpca_noisy.decompose_rpca_L1(
#         X, Omega=Omega, lam=lam, tau=tau, rank=rank
#     )
#     M_expected, A_expected, U_expected, V_expected = (
#         np.array([[0.8769033, 1.8768972], [3.87689287, 3.87689287], [3.87689129, 2.8768974]]),
#         np.array([[0.0, 0.0], [0.0, 0.0], [0.0, 0.0]]),
#         np.array([[49.51236273], [49.51516756], [49.5146066]]),
#         np.array([[40.31557351], [40.31557349]]),
#     )
#     np.testing.assert_allclose(M_result, M_expected, rtol=1e-5)
#     np.testing.assert_allclose(A_result, A_expected, rtol=1e-5)
#     np.testing.assert_allclose(U_result, U_expected, rtol=1e-5)
#     np.testing.assert_allclose(V_result, V_expected, rtol=1e-5)


# @pytest.mark.parametrize("X", [X_complete])
# @pytest.mark.parametrize("Omega", [Omega_1])
# def test_rpca_noisy_decompose_rpca_L2(X: NDArray, Omega: NDArray):
#     rpca_noisy = RPCANoisy(period=period, max_iterations=max_iterations, tau=tau, lam=lam)
#     M_result, A_result, U_result, V_result = rpca_noisy.decompose_rpca_L2(
#         X, Omega=Omega, lam=lam, tau=tau, rank=rank
#     )
#     M_expected, A_expected, U_expected, V_expected = (
#         np.array(
#             [
#                 [1995.97050193, 1995.97050301],
#                 [1996.13508552, 1996.13508659],
#                 [1996.06095969, 1996.06096077],
#             ]
#         ),
#         np.array([[0.0, 2.28659352], [0.0, 0.0], [2.28660955, 0.0]]),
#         np.array([[49.51062306], [49.51470561], [49.5128669]]),
#         np.array([[40.31398472], [40.31398475]]),
#     )
#     np.testing.assert_allclose(M_result, M_expected, rtol=1e-5)
#     np.testing.assert_allclose(A_result, A_expected, rtol=1e-5)
#     np.testing.assert_allclose(U_result, U_expected, rtol=1e-5)
#     np.testing.assert_allclose(V_result, V_expected, rtol=1e-5)
>>>>>>> 907eb6cf


@pytest.mark.parametrize("X", [X_complete])
def test_rpca_noisy_get_params_scale(X: NDArray):
<<<<<<< HEAD
    rpca = RPCANoisy(max_iter=max_iter, tau=0.5, lam=0.1)
    result_dict = rpca.get_params_scale(X)
=======
    rpca_noisy = RPCANoisy(period=period, max_iterations=max_iterations, tau=tau, lam=lam)
    result_dict = rpca_noisy.get_params_scale(X)
>>>>>>> 907eb6cf
    result = list(result_dict.values())
    params_expected = [2, np.sqrt(2) / 2, np.sqrt(2) / 2]
    np.testing.assert_allclose(result, params_expected, rtol=1e-5)


@pytest.mark.parametrize("X, X_interpolated", [(X_incomplete, X_interpolated)])
def test_rpca_pcp_zero_tau_zero_lambda(X: NDArray, X_interpolated: NDArray):
    rpca = RPCANoisy(tau=0, lam=0, norm="L2")
    X_result, A_result = rpca.decompose_rpca_signal(X)
    np.testing.assert_allclose(X_result, X_interpolated, atol=1e-4)
    np.testing.assert_allclose(A_result, np.full_like(X, 0), atol=1e-4)


@pytest.mark.parametrize(
    "X, lam, X_interpolated",
    [(X_incomplete, 1, X_interpolated), (X_incomplete, 1e3, X_interpolated)],
)
def test_rpca_pcp_zero_tau(X: NDArray, lam: float, X_interpolated: NDArray):
    rpca = RPCANoisy(tau=0, lam=lam, norm="L2")
    X_result, A_result = rpca.decompose_rpca_signal(X)
    np.testing.assert_allclose(X_result, X_interpolated, atol=1e-4)
    np.testing.assert_allclose(A_result, np.full_like(X, 0), atol=1e-4)


@pytest.mark.parametrize(
    "X, tau, X_interpolated",
    [(X_incomplete, 0.4, X_interpolated), (X_incomplete, 2.4, X_interpolated)],
)
def test_rpca_pcp_zero_lambda(X: NDArray, tau: float, X_interpolated: NDArray):
    rpca = RPCANoisy(tau=tau, lam=0, norm="L2")
    X_result, A_result = rpca.decompose_rpca_signal(X)
    np.testing.assert_allclose(X_result, np.full_like(X, 0), atol=1e-4)
    np.testing.assert_allclose(A_result, X_interpolated, atol=1e-4)


@pytest.mark.parametrize("signal", [signal])
def test_rpca_temporal_signal(signal: NDArray):
    period = 100
    tau = 1
    lam = 0.1
    rpca = RPCANoisy(period=period, tau=tau, lam=lam, norm="L2")
    X_result, A_result = rpca.decompose_rpca_signal(signal)
    X_input_rpca = utils.linear_interpolation(signal.reshape(period, -1))
    assert np.linalg.norm(X_input_rpca, "nuc") >= 1 / 2 * np.linalg.norm(
        X_input_rpca - X_result.reshape(period, -1) - A_result.reshape(period, -1),
        "fro",
    ) ** 2 + tau * np.linalg.norm(X_result.reshape(period, -1), "nuc") + lam * np.sum(
        np.abs(A_result.reshape(period, -1))
    )<|MERGE_RESOLUTION|>--- conflicted
+++ resolved
@@ -7,12 +7,11 @@
 from qolmat.utils.data import generate_artificial_ts
 from qolmat.utils.exceptions import CostFunctionRPCANotMinimized
 
-<<<<<<< HEAD
 X_complete = np.array([[1, 2], [3, 1]], dtype=float)
 X_incomplete = np.array([[1, 2], [3, np.nan]], dtype=float)
 X_interpolated = np.array([[1, 2], [3, 3]], dtype=float)
 omega = np.array([[True, True], [True, False]])
-max_iter = 100
+max_iterations = 100
 # synthetic temporal data
 n_samples = 1000
 periods = [100, 20]
@@ -43,79 +42,14 @@
 def test_check_cost_function_minimized_raise_expection(
     obs: NDArray, lr: NDArray, ano: NDArray, lam: float, tau: float, norm: str
 ):
-    function_str = "||D-M-A||_2 + tau ||D||_* + lam ||A||_2"
-    with pytest.raises(
-        CostFunctionRPCANotMinimized,
-        match="PCA algorithm may provide bad results. "
-        f"{function_str} is larger at the end "
-        "of the algorithm than at the start.",
-    ):
+    with pytest.raises(CostFunctionRPCANotMinimized):
         _check_cost_function_minimized(obs, lr, ano, lam, tau, norm)
-=======
-X_complete = np.array([[1, 2], [4, 4], [4, 3]])
-X_incomplete = np.array([[1, np.nan], [4, 2], [np.nan, 4]])
-Omega_1 = ~np.isnan(X_incomplete)
-period = 100
-max_iterations = 5
-tau = 0.5
-lam = 1
-rank = 1
-
-
-# @pytest.mark.parametrize("X", [X_complete])
-# @pytest.mark.parametrize("Omega", [Omega_1])
-# def test_rpca_noisy_decompose_rpca_L1(X: NDArray, Omega: NDArray):
-#     rpca_noisy = RPCANoisy(period=period, max_iterations=max_iterations, tau=tau, lam=lam)
-#     M_result, A_result, U_result, V_result = rpca_noisy.decompose_rpca_L1(
-#         X, Omega=Omega, lam=lam, tau=tau, rank=rank
-#     )
-#     M_expected, A_expected, U_expected, V_expected = (
-#         np.array([[0.8769033, 1.8768972], [3.87689287, 3.87689287], [3.87689129, 2.8768974]]),
-#         np.array([[0.0, 0.0], [0.0, 0.0], [0.0, 0.0]]),
-#         np.array([[49.51236273], [49.51516756], [49.5146066]]),
-#         np.array([[40.31557351], [40.31557349]]),
-#     )
-#     np.testing.assert_allclose(M_result, M_expected, rtol=1e-5)
-#     np.testing.assert_allclose(A_result, A_expected, rtol=1e-5)
-#     np.testing.assert_allclose(U_result, U_expected, rtol=1e-5)
-#     np.testing.assert_allclose(V_result, V_expected, rtol=1e-5)
-
-
-# @pytest.mark.parametrize("X", [X_complete])
-# @pytest.mark.parametrize("Omega", [Omega_1])
-# def test_rpca_noisy_decompose_rpca_L2(X: NDArray, Omega: NDArray):
-#     rpca_noisy = RPCANoisy(period=period, max_iterations=max_iterations, tau=tau, lam=lam)
-#     M_result, A_result, U_result, V_result = rpca_noisy.decompose_rpca_L2(
-#         X, Omega=Omega, lam=lam, tau=tau, rank=rank
-#     )
-#     M_expected, A_expected, U_expected, V_expected = (
-#         np.array(
-#             [
-#                 [1995.97050193, 1995.97050301],
-#                 [1996.13508552, 1996.13508659],
-#                 [1996.06095969, 1996.06096077],
-#             ]
-#         ),
-#         np.array([[0.0, 2.28659352], [0.0, 0.0], [2.28660955, 0.0]]),
-#         np.array([[49.51062306], [49.51470561], [49.5128669]]),
-#         np.array([[40.31398472], [40.31398475]]),
-#     )
-#     np.testing.assert_allclose(M_result, M_expected, rtol=1e-5)
-#     np.testing.assert_allclose(A_result, A_expected, rtol=1e-5)
-#     np.testing.assert_allclose(U_result, U_expected, rtol=1e-5)
-#     np.testing.assert_allclose(V_result, V_expected, rtol=1e-5)
->>>>>>> 907eb6cf
 
 
 @pytest.mark.parametrize("X", [X_complete])
 def test_rpca_noisy_get_params_scale(X: NDArray):
-<<<<<<< HEAD
-    rpca = RPCANoisy(max_iter=max_iter, tau=0.5, lam=0.1)
+    rpca = RPCANoisy(max_iterations=max_iterations, tau=0.5, lam=0.1)
     result_dict = rpca.get_params_scale(X)
-=======
-    rpca_noisy = RPCANoisy(period=period, max_iterations=max_iterations, tau=tau, lam=lam)
-    result_dict = rpca_noisy.get_params_scale(X)
->>>>>>> 907eb6cf
     result = list(result_dict.values())
     params_expected = [2, np.sqrt(2) / 2, np.sqrt(2) / 2]
     np.testing.assert_allclose(result, params_expected, rtol=1e-5)
