import numpy as np
import pytest
from numpy.typing import NDArray

from qolmat.imputations.rpca.rpca_pcp import RPCAPCP, _check_cost_function_minimized
from qolmat.utils import utils
from qolmat.utils.data import generate_artificial_ts
from qolmat.utils.exceptions import CostFunctionRPCANotMinimized

X_complete = np.array([[1, 2], [3, 1]], dtype=float)
X_incomplete = np.array([[1, 2], [3, np.nan], [np.nan, 4]], dtype=float)
max_iter = 50
small_mu = 1e-5
large_mu = 1e5
# synthetic temporal data
n_samples = 1000
periods = [100, 20]
amp_anomalies = 0.5
ratio_anomalies = 0.05
amp_noise = 0.1
X_true, A_true, E_true = generate_artificial_ts(
    n_samples, periods, amp_anomalies, ratio_anomalies, amp_noise
)
signal = X_true + A_true + E_true
mask = np.random.choice(len(signal), round(len(signal) / 20))
signal[mask] = np.nan

<<<<<<< HEAD

@pytest.mark.parametrize(
    "obs, lr, ano, lam",
    [
        (
            np.array([[1, 1], [1, 1]], dtype=float),
            np.array([[2, 2], [2, 2]], dtype=float),
            np.array([[2, 2], [2, 2]], dtype=float),
            2,
        )
    ],
)
def test_check_cost_function_minimized_raise_expection(
    obs: NDArray, lr: NDArray, ano: NDArray, lam: float
):
    function_str = "||D||_* + lam ||A||_1"
    with pytest.raises(
        CostFunctionRPCANotMinimized,
        match="PCA algorithm may provide bad results. "
        f"{function_str} is larger at the end "
        "of the algorithm than at the start.",
    ):
        _check_cost_function_minimized(obs, lr, ano, lam)
=======
period = 1
max_iterations = 128
mu = 0.5
lam = 1
>>>>>>> 907eb6cf


@pytest.mark.parametrize("X", [X_complete])
def test_rpca_rpca_pcp_get_params_scale(X: NDArray):
<<<<<<< HEAD
    rpca_pcp = RPCAPCP(max_iter=max_iter, mu=0.5, lam=0.1)
    result_dict = rpca_pcp.get_params_scale(X)
    result = list(result_dict.values())
    params_expected = [1 / 7, np.sqrt(2) / 2]
    np.testing.assert_allclose(result, params_expected, atol=1e-4)


# The problem is ill-conditioned and the result depends on the parameter mu
@pytest.mark.parametrize("X, mu", [(X_complete, small_mu)])
def test_rpca_rpca_pcp_zero_lambda_small_mu(X: NDArray, mu: float):
    rpca_pcp = RPCAPCP(lam=0, mu=mu)
    X_result, A_result = rpca_pcp.decompose_rpca_signal(X)
    np.testing.assert_allclose(X_result, np.full_like(X, 0), atol=1e-4)
    np.testing.assert_allclose(A_result, X, atol=1e-4)


# The problem is ill-conditioned and the result depends on the parameter mu
@pytest.mark.parametrize("X, mu", [(X_complete, large_mu)])
def test_rpca_rpca_pcp_zero_lambda_large_mu(X: NDArray, mu: float):
    rpca_pcp = RPCAPCP(lam=0, mu=mu)
    X_result, A_result = rpca_pcp.decompose_rpca_signal(X)
    np.testing.assert_allclose(X_result, X, atol=1e-4)
    np.testing.assert_allclose(A_result, np.full_like(X, 0), atol=1e-4)


@pytest.mark.parametrize("X, mu", [(X_complete, large_mu)])
def test_rpca_rpca_pcp_large_lambda_small_mu(X: NDArray, mu: float):
    rpca_pcp = RPCAPCP(lam=1e3, mu=mu)
    X_result, A_result = rpca_pcp.decompose_rpca_signal(X)
    np.testing.assert_allclose(X_result, X, atol=1e-4)
    np.testing.assert_allclose(A_result, np.full_like(X, 0), atol=1e-4)


@pytest.mark.parametrize("signal", [signal])
def test_rpca_temporal_signal(signal: NDArray):
    period = 100
    lam = 0.1
    rpca = RPCAPCP(period=period, lam=lam, mu=0.01)
    X_result, A_result = rpca.decompose_rpca_signal(signal)
    X_input_rpca = utils.linear_interpolation(signal.reshape(period, -1))
    assert np.linalg.norm(X_input_rpca, "nuc") >= np.linalg.norm(
        X_result.reshape(period, -1), "nuc"
    ) + lam * np.sum(np.abs(A_result.reshape(period, -1)))
=======
    rpca_pcp = RPCAPCP(period=period, max_iterations=max_iterations, mu=mu, lam=lam)
    result_dict = rpca_pcp.get_params_scale(X)
    result = list(result_dict.values())
    params_expected = [0.08333333333333333, 0.5773502691896258]
    np.testing.assert_allclose(result, params_expected, rtol=1e-5)


@pytest.mark.parametrize("X", [X_incomplete])
def test_rpca_rpca_pcp_decompose_rpca(X: NDArray):
    rpca_pcp = RPCAPCP(period=period, max_iterations=max_iterations, mu=mu, lam=lam)
    M_result, A_result = rpca_pcp.decompose_rpca_signal(X)
    M_expected = np.array([[1, 0.5], [4, 2], [2.06, 4]])
    A_expected = np.array([[0, 0.5], [0, 0], [1.94, 0]])
    np.testing.assert_allclose(M_result, M_expected, atol=1e-2)
    np.testing.assert_allclose(A_result, A_expected, atol=1e-2)
>>>>>>> 907eb6cf
<|MERGE_RESOLUTION|>--- conflicted
+++ resolved
@@ -9,7 +9,7 @@
 
 X_complete = np.array([[1, 2], [3, 1]], dtype=float)
 X_incomplete = np.array([[1, 2], [3, np.nan], [np.nan, 4]], dtype=float)
-max_iter = 50
+max_iterations = 50
 small_mu = 1e-5
 large_mu = 1e5
 # synthetic temporal data
@@ -25,7 +25,6 @@
 mask = np.random.choice(len(signal), round(len(signal) / 20))
 signal[mask] = np.nan
 
-<<<<<<< HEAD
 
 @pytest.mark.parametrize(
     "obs, lr, ano, lam",
@@ -49,18 +48,11 @@
         "of the algorithm than at the start.",
     ):
         _check_cost_function_minimized(obs, lr, ano, lam)
-=======
-period = 1
-max_iterations = 128
-mu = 0.5
-lam = 1
->>>>>>> 907eb6cf
 
 
 @pytest.mark.parametrize("X", [X_complete])
 def test_rpca_rpca_pcp_get_params_scale(X: NDArray):
-<<<<<<< HEAD
-    rpca_pcp = RPCAPCP(max_iter=max_iter, mu=0.5, lam=0.1)
+    rpca_pcp = RPCAPCP(max_iterations=max_iterations, mu=0.5, lam=0.1)
     result_dict = rpca_pcp.get_params_scale(X)
     result = list(result_dict.values())
     params_expected = [1 / 7, np.sqrt(2) / 2]
@@ -102,21 +94,4 @@
     X_input_rpca = utils.linear_interpolation(signal.reshape(period, -1))
     assert np.linalg.norm(X_input_rpca, "nuc") >= np.linalg.norm(
         X_result.reshape(period, -1), "nuc"
-    ) + lam * np.sum(np.abs(A_result.reshape(period, -1)))
-=======
-    rpca_pcp = RPCAPCP(period=period, max_iterations=max_iterations, mu=mu, lam=lam)
-    result_dict = rpca_pcp.get_params_scale(X)
-    result = list(result_dict.values())
-    params_expected = [0.08333333333333333, 0.5773502691896258]
-    np.testing.assert_allclose(result, params_expected, rtol=1e-5)
-
-
-@pytest.mark.parametrize("X", [X_incomplete])
-def test_rpca_rpca_pcp_decompose_rpca(X: NDArray):
-    rpca_pcp = RPCAPCP(period=period, max_iterations=max_iterations, mu=mu, lam=lam)
-    M_result, A_result = rpca_pcp.decompose_rpca_signal(X)
-    M_expected = np.array([[1, 0.5], [4, 2], [2.06, 4]])
-    A_expected = np.array([[0, 0.5], [0, 0], [1.94, 0]])
-    np.testing.assert_allclose(M_result, M_expected, atol=1e-2)
-    np.testing.assert_allclose(A_result, A_expected, atol=1e-2)
->>>>>>> 907eb6cf
+    ) + lam * np.sum(np.abs(A_result.reshape(period, -1)))