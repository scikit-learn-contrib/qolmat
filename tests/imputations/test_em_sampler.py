--- conflicted
+++ resolved
@@ -264,19 +264,9 @@
 
 def test_mean_covariance_multinormalem():
     """Test the MultiNormalEM provides good mean and covariance estimations."""
-<<<<<<< HEAD
-    data = generate_multinormal_predefined_mean_cov
-    em = em_sampler.VARpEM(p=1)
-    X_imputed = em.fit_transform(data["X_missing"])
-    covariance_imputed = np.cov(X_imputed, rowvar=True)
-    mean_imputed = np.mean(X_imputed, axis=1)
-    np.testing.assert_allclose(data["mean"], mean_imputed, rtol=1, atol=1)
-    np.testing.assert_allclose(data["covariance"], covariance_imputed, rtol=1, atol=1)
-=======
     X, X_missing, mean, covariance = generate_multinormal_predefined_mean_cov(d=2, n=1000)
     em = em_sampler.MultiNormalEM()
     X_imputed = em.fit_transform(X_missing)
->>>>>>> 28099889
 
     em.fit_parameters(X)
     em.fit_parameters(X_imputed)
