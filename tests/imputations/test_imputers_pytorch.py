--- conflicted
+++ resolved
@@ -24,11 +24,7 @@
 
 
 @pytest.mark.parametrize("df", [df_incomplete])
-<<<<<<< HEAD
-def test_ImputerRegressorPytorch_fit_transform(df: pd.DataFrame) -> None:
-=======
 def test_ImputerRegressorTorch_fit_transform(df: pd.DataFrame) -> None:
->>>>>>> cc6ef553
     nn.manual_seed(42)
     if nn.cuda.is_available():
         nn.cuda.manual_seed(42)
